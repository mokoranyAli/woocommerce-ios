--- conflicted
+++ resolved
@@ -1,12 +1,8 @@
 - bugfix: Allows for decimal quantities which some extensions have
 - new feature: quick site select. Navigate to Settings > select row with store website.
 - improvement: Updated the colors of the bars in the charts for better readability
-<<<<<<< HEAD
-- bugfix: Log out of the current account right after selecting "Try another account" in store picker
-- improvement: Use the store name for the title of the view in "My store" tab
-- improvement: Add analert to let the user know about our new store switcher
-=======
 - improvement: Present an error message with an option to retry when adding a note to an order fails
 - improvement: Present an error message with an option to retry when fulfilling an order fails
 - bugfix: Log out of the current account right after selecting "Try another account" in store picker
->>>>>>> 78cb5787
+- improvement: Use the store name for the title of the view in "My store" tab
+- improvement: Add analert to let the user know about our new store switcher