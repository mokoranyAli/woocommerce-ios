--- conflicted
+++ resolved
@@ -1,10 +1,7 @@
 3.8
 -----
-<<<<<<< HEAD
 - Dashboard stats: any negative revenue (from refunds for example) for a time period should be shown now.
-=======
 - Redesigned Orders List: Processing and All Orders are now shown in front. Filtering was moved to the Search view.
->>>>>>> 43ed52b3
  
 3.7
 -----
