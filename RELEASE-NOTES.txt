--- conflicted
+++ resolved
@@ -1,21 +1,17 @@
 3.3
 -----
-<<<<<<< HEAD
- 
- 3.2.1
- -----
- - bugfix: the order detail status and "Begin fulfillment" button now are correctly updated when the order status changes
- - bugfix: after adding a new order note, now it appear correctly inside the order detail
- 
-=======
 - bugfix: add some padding to an order item image in the Fulfillment view, when no SKU exists
 - bugfix: View Billing Information > Contact Details: the email button wouldn't do anything if you don't have an email account configured in the Mail app. Now an option to copy the email address is presented instead of doing nothing.
 - bugfix: Fulfill Order screen now displays full customer provided note, instead of cutting it to a single line.
 - bugfix: Fixed clipped content on section headings with larger font sizes
 - bugfix: Fixed footer overlapping the last row in Settings > About with larger font sizes
 - bugfix: the Orders badge on tab bar now is correctly refreshed after switching stores
+ 
+3.2.1
+-----
+- bugfix: the order detail status and "Begin fulfillment" button now are correctly updated when the order status changes
+- bugfix: after adding a new order note, now it appear correctly inside the order detail
 
->>>>>>> 7e4a13fc
 3.2
 -----
 - Experimental: a Products feature switch is visible in Settings > Experimental Features that shows/hides the Products tab with a Work In Progress banner at the top.
