--- conflicted
+++ resolved
@@ -7,11 +7,8 @@
 - [*] The product name is now shown in the product details navigation bar so that the name is always visible.
 - [*] The images pending upload should be visible after editing product images from product details.
 - [*] The discard changes prompt does not appear when navigating from product settings detail screens with a text field (slug, purchase note, and menu order) anymore.
-<<<<<<< HEAD
 - [*] Fix the wrong cell appearance in the order status list.
-=======
 - [*] The "View product in store" action will be shown only if the product is published.
->>>>>>> 99fd6949
 
 
 4.3
