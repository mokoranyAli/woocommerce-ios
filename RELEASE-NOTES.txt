3.4
-----
- bugfix: on the Order Details screen, the product quantity title in the 2-column header view aligns to the right now
<<<<<<< HEAD
- bugfix: the deleted Product Variations should not show up after syncing anymore.
=======
- bugfix: on the Products tab, if tapping on a Product and then switching stores, the old Product details used to remain on the Products tab. Now the Product list is always shown on the Products tab after switching stores.
- Dark mode: colors are updated up to design for the navigation bar, tab bar, Fulfill Order > add tracking icon, Review Details > product link icon.
- bugfix/enhancement: on the Products tab, if there are no Products the "Work In Progress" banner is shown with an image placeholder below now.
>>>>>>> c8d7c7ad

3.3
-----
- bugfix: add some padding to an order item image in the Fulfillment view, when no SKU exists
- bugfix: View Billing Information > Contact Details: the email button wouldn't do anything if you don't have an email account configured in the Mail app. Now an option to copy the email address is presented instead of doing nothing.
- bugfix: Fulfill Order screen now displays full customer provided note, instead of cutting it to a single line.
- bugfix: Fixed clipped content on section headings with larger font sizes
- bugfix: Fixed footer overlapping the last row in Settings > About with larger font sizes
- bugfix: the Orders badge on tab bar now is correctly refreshed after switching stores
 
3.2.1
-----
- bugfix: the order detail status and "Begin fulfillment" button now are correctly updated when the order status changes
- bugfix: after adding a new order note, now it appear correctly inside the order detail

3.2
-----
- Experimental: a Products feature switch is visible in Settings > Experimental Features that shows/hides the Products tab with a Work In Progress banner at the top.
- Experimental: if a Product has variations, the variants info are shown on the Product Details that navigates to a list of variations with each price or visibility shown.
- Enhancement: Support for dark mode
- bugfix: Settings no longer convert to partial dark mode.
- Experimental: Support the latest wc-admin plugin release, v0.23.0 and up
 
3.1
-----
- The order detail view now includes the shipping method of the order.
- Enhancement: The Reviews tab now presents all the Product Reviews
- Updated appearance of Order Details - temporarily disabling dark mode.
- bugfix: fixed UI appearance on cells of Order List when tapping with dark mode enabled.
- bugfix: Reviews no longer convert to partial dark mode. Dark mode coming soon!
- bugfix: Order Details now has the right space between cells.
- bugfix: update the new stats endpoint for WC Admin plugin version 0.22+, and notify the user about the minimum plugin version when they cannot see the new stats. It'd be great to also mention this in the App Store release notes: the new stats UI now requires WC Admin plugin version 0.22+.

3.0
-----
- bugfix: for sites with empty site time zone in the API (usually with UTC specified in wp-admin settings) and when the site time zone is not GMT+0, the stats v4 data no longer has the wrong boundaries (example in #1357).
- bugfix: fixed a UI appearance problem on mail composer on iOS 13.
 
2.9
-----
- bugfix: the badge "9+" on the Orders tab doesn't overlap with the tab label on iPhone SE/8 landscape now, and polished based on design spec.
- bugfix: the Top Performers in the new stats page should not have a dark header bar when launching the app in Dark mode.
- Enhancement: preselect current Order status when editing the status with a list of order statuses.
- bugfix: on Orders tab, the order status filter now stays after changing an Order status.
 
2.8
-----
 
2.7
-----
- Enhancement: Enhancements to the Order Details screen, adding more customer information.
- bugfix: the App Logs shouldn't be editable, only copy / paste.
- bugfix: Reviews were not localized.
- bugfix: On log in, some users would see the Continue button but be unable to Continue, due to errors with the account. A new "Try another account" button has been added as an option.
- bugfix: Product Details page was displaying the Price in the wrong currency.
- Enhancement: removed the "New Orders" card from the My store tab, now that the Orders tab displays the same information.
- Added brand new stats page for user with the WooCommerce Admin plugin and provided an option for users to opt in or out directly from the Settings page.
- bugfix: Order Details: icon on "Details" cell for fulfilled order can be wrong.
 
2.6
-----
- bugfix: 9+ orders in the orders badge text is now easier to read
- bugfix: Keep those sign-in bugs coming! We tracked down and fixed a `Log in with Jetpack` issue, where users with a Byte Order Mark in their `wp-config.php` file were returning error responses during API requests. These users would see their store listed in the sign-in screen, but were unable to tap the Continue button.
- bugfix: prevents a potential edge case where the login screen could be dismissed in a future version of iOS.
- bugfix: While tuning up the behind-the-scenes for Order Detail screens, we accidentally lost the ability to automatically download any missing product images. Product image downloads restored!

2.5
-----
- bugfix: on certain devices, pulling down to refresh on Order Details screen used to result in weird UI with misplaced labels. Should be fixed in this release.
- Enhancement: Display a badge in the bottom tab, overlapping the Orders icon, to indicate the number of orders processing.
- Enhancement: The Notifications tab has been replaced by Reviews 

2.4
-----
- New feature: in Order Details > Shipment Tracking, a new action is added to the "more" action menu for copying tracking number.
- Enhancement: updated the footer in Settings to inform users that we're hiring.
- bugfix & improvement: when Jetpack site stats module is turned off or when user has no permission to view site stats, the generic error toast is not shown to the user anymore. Additionally, the visitors stats UI is shown/hidden when the Jetpack module is activated/deactivated respectively.

2.3
-----
- Improvement: improved Dynamic Type support in the body of the notification in the Notifications tab.

2.2
-----
- improvement: opting out of Tracks syncs with WordPress.com
 
2.1
-----
- improvement: improved support for RTL languages in the Dashboard
- enhancement: You can now view product images on orders. Tapping on Products in Orders will present a view-only version of the Product's Details.
 
2.0
-----
- bugfix: dates in the Order Details screen are now localised.
- improvement: improved support for larger font sizes in the login screen
 
1.9
-----
- bugfix: fixes "Unable to load content" error message when attempting to get Top Performers content.
- new feature: You can now manually add shipment tracking to an Order. This feature is for users who have the [Shipment Tracking plugin](https://woocommerce.com/products/shipment-tracking) installed.
- bugfix: fixes Store Picker: some users are unable to continue after logging in.
- bugfix: fixes a crash when the network connection is slow
 
1.8
-----

1.7.1
-----
- Fixed a bug where Order List did not load for some users.
- update: this app supports iOS 12.0 and up.
- improvement: improved support for large text sizes.
- bugfix: fixes Order List not loading for some users.
- bugfix: fixes "Unable to load content" error message when attempting to get Top Performers content.
 
1.7
-----
- improvement: you can now log in using a site address.

1.6
-----
- improvement: Tracking numbers can now be copied to the pasteboard from the order details screen.

1.5
-----
- bugfix: Sometimes Settings would style all the options like "Log Out". No longer happens now.
- bugfix: order status refreshes upon pull-to-refresh in Order Details
- bugfix: payment status label background color showing up beyond rounded border
- improvement: change top performers text from "Total Product Order" to "Total orders" for clarity
- bugfix: fixed an issue on the order details screen where the shipment tracking dates were incorrect

1.4
-----
- bugfix: fix a crash happening on log out
- new feature: Add shipment tracking to Order Details screen
- improvement: The store switcher now allows you to go back to the previous screen without logging you out
- improvement: Custom order status labels are now supported! Instead of just displaying the order status slug and capitalizing the slug, the custom order status label will now be fetched from the server and properly displayed.
- improvement: Filtering by custom order status now supported!
- new feature: You can now manually change the status of an order on the order details screen
- bugfix: correctly flips chevron on Dashboard > New Orders, to support RTL languages.
- bugfix: fixed an issue on the order details screen where the shipment tracking dates were incorrect

1.3
-----
- bugfix: Allows for decimal quantities which some extensions have
- new feature: quick site select. Navigate to Settings > select row with store website.
- improvement: Updated the colors of the bars in the charts for better readability
- improvement: Present an error message with an option to retry when adding a note to an order fails
- improvement: Present an error message with an option to retry when fulfilling an order fails
- bugfix: Log out of the current account right after selecting "Try another account" in store picker
- improvement: Use the store name for the title of the view in "My store" tab
- improvement: Add an alert to let the user know about our new store switcher
- improvement: Display Address in Order Details screen unless every field is empty<|MERGE_RESOLUTION|>--- conflicted
+++ resolved
@@ -1,13 +1,10 @@
 3.4
 -----
 - bugfix: on the Order Details screen, the product quantity title in the 2-column header view aligns to the right now
-<<<<<<< HEAD
-- bugfix: the deleted Product Variations should not show up after syncing anymore.
-=======
 - bugfix: on the Products tab, if tapping on a Product and then switching stores, the old Product details used to remain on the Products tab. Now the Product list is always shown on the Products tab after switching stores.
 - Dark mode: colors are updated up to design for the navigation bar, tab bar, Fulfill Order > add tracking icon, Review Details > product link icon.
 - bugfix/enhancement: on the Products tab, if there are no Products the "Work In Progress" banner is shown with an image placeholder below now.
->>>>>>> c8d7c7ad
+- bugfix: the deleted Product Variations should not show up after syncing anymore.
 
 3.3
 -----
