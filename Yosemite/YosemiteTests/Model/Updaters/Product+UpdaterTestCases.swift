--- conflicted
+++ resolved
@@ -40,7 +40,6 @@
         XCTAssertEqual(updatedProduct.productShippingClass, newShippingClass)
     }
 
-<<<<<<< HEAD
     func testUpdatingPriceSettings() {
         let product = sampleProduct()
         let newRegularPrice = "32.45"
@@ -57,7 +56,8 @@
         XCTAssertEqual(updatedProduct.dateOnSaleEnd, newDateOnSaleEnd)
         XCTAssertEqual(updatedProduct.taxStatusKey, newTaxStatus.description)
         XCTAssertEqual(updatedProduct.taxClass, newTaxClass.slug)
-=======
+    }
+
     func testUpdatingInventorySettings() {
         let product = sampleProduct()
         let newSKU = "94115"
@@ -82,7 +82,6 @@
         XCTAssertEqual(updatedProduct.stockQuantity, newStockQuantity)
         XCTAssertEqual(updatedProduct.backordersSetting, newBackordersSetting)
         XCTAssertEqual(updatedProduct.productStockStatus, newStockStatus)
->>>>>>> 0434f269
     }
 }
 
