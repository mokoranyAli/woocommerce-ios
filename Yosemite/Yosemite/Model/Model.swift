--- conflicted
+++ resolved
@@ -14,17 +14,13 @@
 public typealias OrderStatus = Networking.OrderStatus
 public typealias OrderCouponLine = Networking.OrderCouponLine
 public typealias OrderNote = Networking.OrderNote
-<<<<<<< HEAD
 public typealias OrderStats = Networking.OrderStats
 public typealias OrderStatsItem = Networking.OrderStatsItem
 public typealias OrderStatGranularity = Networking.OrderStatGranularity
-public typealias Site = Networking.Site
-=======
 public typealias Site = Networking.Site
 
 
 // MARK: - Exported Storage Symbols
 
 public typealias StorageSite = Storage.Site
-public typealias StorageOrder = Storage.Order
->>>>>>> 47683c2e
+public typealias StorageOrder = Storage.Order