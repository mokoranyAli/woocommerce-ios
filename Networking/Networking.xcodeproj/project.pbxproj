--- conflicted
+++ resolved
@@ -191,11 +191,6 @@
 		CE50346021B5799F007573C6 /* SitePlan.swift in Sources */ = {isa = PBXBuildFile; fileRef = CE50345F21B5799F007573C6 /* SitePlan.swift */; };
 		CE50346721B5DCBE007573C6 /* site-plan.json in Resources */ = {isa = PBXBuildFile; fileRef = CE50346621B5DCBE007573C6 /* site-plan.json */; };
 		CE583A0E2109154500D73C1C /* OrderNoteMapper.swift in Sources */ = {isa = PBXBuildFile; fileRef = CE583A0D2109154500D73C1C /* OrderNoteMapper.swift */; };
-<<<<<<< HEAD
-		CE6BFEE52236BF05005C79FB /* Product.swift in Sources */ = {isa = PBXBuildFile; fileRef = CE6BFEE42236BF05005C79FB /* Product.swift */; };
-		CE6BFEE82236D133005C79FB /* Dimensions.swift in Sources */ = {isa = PBXBuildFile; fileRef = CE6BFEE72236D133005C79FB /* Dimensions.swift */; };
-		CE6BFEEA2236E191005C79FB /* ProductType.swift in Sources */ = {isa = PBXBuildFile; fileRef = CE6BFEE92236E191005C79FB /* ProductType.swift */; };
-=======
 		D823D9032237450A00C90817 /* shipment_tracking_new.json in Resources */ = {isa = PBXBuildFile; fileRef = D823D9022237450A00C90817 /* shipment_tracking_new.json */; };
 		D823D905223746CE00C90817 /* NewShipmentTrackingMapper.swift in Sources */ = {isa = PBXBuildFile; fileRef = D823D904223746CE00C90817 /* NewShipmentTrackingMapper.swift */; };
 		D823D90722376B4800C90817 /* shipment_tracking_new_custom_provider.json in Resources */ = {isa = PBXBuildFile; fileRef = D823D90622376B4800C90817 /* shipment_tracking_new_custom_provider.json */; };
@@ -204,7 +199,9 @@
 		D823D91022377B4F00C90817 /* ShipmentTrackingProviderGroup.swift in Sources */ = {isa = PBXBuildFile; fileRef = D823D90F22377B4F00C90817 /* ShipmentTrackingProviderGroup.swift */; };
 		D823D91222377DF300C90817 /* ShipmentTrackingProviderListMapper.swift in Sources */ = {isa = PBXBuildFile; fileRef = D823D91122377DF200C90817 /* ShipmentTrackingProviderListMapper.swift */; };
 		D823D91422377EE600C90817 /* shipment_tracking_providers.json in Resources */ = {isa = PBXBuildFile; fileRef = D823D91322377EE600C90817 /* shipment_tracking_providers.json */; };
->>>>>>> 4c52b90a
+		CE6BFEE52236BF05005C79FB /* Product.swift in Sources */ = {isa = PBXBuildFile; fileRef = CE6BFEE42236BF05005C79FB /* Product.swift */; };
+		CE6BFEE82236D133005C79FB /* Dimensions.swift in Sources */ = {isa = PBXBuildFile; fileRef = CE6BFEE72236D133005C79FB /* Dimensions.swift */; };
+		CE6BFEEA2236E191005C79FB /* ProductType.swift in Sources */ = {isa = PBXBuildFile; fileRef = CE6BFEE92236E191005C79FB /* ProductType.swift */; };
 /* End PBXBuildFile section */
 
 /* Begin PBXContainerItemProxy section */
@@ -407,11 +404,6 @@
 		CE50345F21B5799F007573C6 /* SitePlan.swift */ = {isa = PBXFileReference; lastKnownFileType = sourcecode.swift; path = SitePlan.swift; sourceTree = "<group>"; };
 		CE50346621B5DCBE007573C6 /* site-plan.json */ = {isa = PBXFileReference; lastKnownFileType = text.json; path = "site-plan.json"; sourceTree = "<group>"; };
 		CE583A0D2109154500D73C1C /* OrderNoteMapper.swift */ = {isa = PBXFileReference; lastKnownFileType = sourcecode.swift; path = OrderNoteMapper.swift; sourceTree = "<group>"; };
-<<<<<<< HEAD
-		CE6BFEE42236BF05005C79FB /* Product.swift */ = {isa = PBXFileReference; lastKnownFileType = sourcecode.swift; path = Product.swift; sourceTree = "<group>"; };
-		CE6BFEE72236D133005C79FB /* Dimensions.swift */ = {isa = PBXFileReference; lastKnownFileType = sourcecode.swift; path = Dimensions.swift; sourceTree = "<group>"; };
-		CE6BFEE92236E191005C79FB /* ProductType.swift */ = {isa = PBXFileReference; lastKnownFileType = sourcecode.swift; path = ProductType.swift; sourceTree = "<group>"; };
-=======
 		D823D9022237450A00C90817 /* shipment_tracking_new.json */ = {isa = PBXFileReference; lastKnownFileType = text.json; path = shipment_tracking_new.json; sourceTree = "<group>"; };
 		D823D904223746CE00C90817 /* NewShipmentTrackingMapper.swift */ = {isa = PBXFileReference; lastKnownFileType = sourcecode.swift; path = NewShipmentTrackingMapper.swift; sourceTree = "<group>"; };
 		D823D90622376B4800C90817 /* shipment_tracking_new_custom_provider.json */ = {isa = PBXFileReference; lastKnownFileType = text.json; path = shipment_tracking_new_custom_provider.json; sourceTree = "<group>"; };
@@ -420,7 +412,9 @@
 		D823D90F22377B4F00C90817 /* ShipmentTrackingProviderGroup.swift */ = {isa = PBXFileReference; lastKnownFileType = sourcecode.swift; path = ShipmentTrackingProviderGroup.swift; sourceTree = "<group>"; };
 		D823D91122377DF200C90817 /* ShipmentTrackingProviderListMapper.swift */ = {isa = PBXFileReference; lastKnownFileType = sourcecode.swift; path = ShipmentTrackingProviderListMapper.swift; sourceTree = "<group>"; };
 		D823D91322377EE600C90817 /* shipment_tracking_providers.json */ = {isa = PBXFileReference; lastKnownFileType = text.json; path = shipment_tracking_providers.json; sourceTree = "<group>"; };
->>>>>>> 4c52b90a
+		CE6BFEE42236BF05005C79FB /* Product.swift */ = {isa = PBXFileReference; lastKnownFileType = sourcecode.swift; path = Product.swift; sourceTree = "<group>"; };
+		CE6BFEE72236D133005C79FB /* Dimensions.swift */ = {isa = PBXFileReference; lastKnownFileType = sourcecode.swift; path = Dimensions.swift; sourceTree = "<group>"; };
+		CE6BFEE92236E191005C79FB /* ProductType.swift */ = {isa = PBXFileReference; lastKnownFileType = sourcecode.swift; path = ProductType.swift; sourceTree = "<group>"; };
 		F3F25DC15EC1D7C631169CB5 /* Pods_Networking.framework */ = {isa = PBXFileReference; explicitFileType = wrapper.framework; includeInIndex = 0; path = Pods_Networking.framework; sourceTree = BUILT_PRODUCTS_DIR; };
 		F6CEE1CA2AD376C0C28AE9F6 /* Pods-NetworkingTests.release.xcconfig */ = {isa = PBXFileReference; includeInIndex = 1; lastKnownFileType = text.xcconfig; name = "Pods-NetworkingTests.release.xcconfig"; path = "../Pods/Target Support Files/Pods-NetworkingTests/Pods-NetworkingTests.release.xcconfig"; sourceTree = "<group>"; };
 /* End PBXFileReference section */
