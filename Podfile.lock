--- conflicted
+++ resolved
@@ -50,11 +50,7 @@
   - Reachability (3.2)
   - SVProgressHUD (2.2.5)
   - UIDeviceIdentifier (1.1.4)
-<<<<<<< HEAD
   - WordPressAuthenticator (1.2.0):
-=======
-  - WordPressAuthenticator (1.2.1):
->>>>>>> 3db1daca
     - 1PasswordExtension (= 1.8.5)
     - Alamofire (= 4.7.3)
     - CocoaLumberjack (~> 3.4)
@@ -63,17 +59,10 @@
     - lottie-ios (= 2.5.2)
     - "NSURL+IDN (= 0.3)"
     - SVProgressHUD (= 2.2.5)
-<<<<<<< HEAD
-    - WordPressKit (~> 3.2.2.beta)
-    - WordPressShared (~> 1.4)
-    - WordPressUI (~> 1.0)
-  - WordPressKit (3.2.2.beta-3):
-=======
     - WordPressKit (~> 3.2.2)
     - WordPressShared (~> 1.4)
     - WordPressUI (~> 1.0)
   - WordPressKit (3.2.2):
->>>>>>> 3db1daca
     - Alamofire (~> 4.7.3)
     - CocoaLumberjack (~> 3.4)
     - NSObject-SafeExpectations (= 0.0.3)
@@ -105,11 +94,7 @@
   - Crashlytics (~> 3.10)
   - Gridicons (~> 0.18)
   - KeychainAccess (~> 3.1)
-<<<<<<< HEAD
   - WordPressAuthenticator (from `https://github.com/wordpress-mobile/WordPressAuthenticator-iOS.git`, branch `task/wc-support-site-url-login`)
-=======
-  - WordPressAuthenticator (~> 1.2.1)
->>>>>>> 3db1daca
   - WordPressShared (~> 1.1)
   - WordPressUI (~> 1.2)
   - XLPagerTabStrip (~> 8.1)
@@ -175,23 +160,14 @@
   Reachability: 33e18b67625424e47b6cde6d202dce689ad7af96
   SVProgressHUD: 1428aafac632c1f86f62aa4243ec12008d7a51d6
   UIDeviceIdentifier: 8f8a24b257a4d978c8d40ad1e7355b944ffbfa8c
-<<<<<<< HEAD
   WordPressAuthenticator: 255287667ad0733572c187ea9c0cc0310488f377
-  WordPressKit: 6ef1696d6f073385ed28c96e74747c1fbbd6fe4a
-=======
-  WordPressAuthenticator: e86366939e0b6d8f485c20f67e398acd4827e288
   WordPressKit: 61a83ade68516f1398176b80c199489af0e83303
->>>>>>> 3db1daca
   WordPressShared: 63d57a4a07ad9f9a1ee5e8a7162e48fbb5192014
   WordPressUI: 44fe43a9c5c504dfd534286e39e1ce6ebcd69ff5
   wpxmlrpc: 6ba55c773cfa27083ae4a2173e69b19f46da98e2
   XLPagerTabStrip: 63166e21c9844fa30f2d95d30f335e73be5caf22
   ZendeskSDK: af6509ad7968d367f95b2645713802712152f879
 
-<<<<<<< HEAD
 PODFILE CHECKSUM: b2b3a9b8c6b3e04b1ed61ccb7919796194cd4426
-=======
-PODFILE CHECKSUM: e89a2fe22cc6ee3570ac338813f6989c6e302e6d
->>>>>>> 3db1daca
 
 COCOAPODS: 1.5.3