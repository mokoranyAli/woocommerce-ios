--- conflicted
+++ resolved
@@ -6,11 +6,7 @@
 ///
 final class CurrencySettingsTests: XCTestCase {
 
-<<<<<<< HEAD
-    private var moneyFormat = CurrencySettings?
-=======
     private var moneyFormat: CurrencySettings?
->>>>>>> db85d539
     private var siteSettings: [SiteSetting] = []
 
     override func setUp() {
