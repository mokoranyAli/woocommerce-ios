import XCTest
@testable import WooCommerce
@testable import Networking


/// Currency Formatter Tests - Decimals
///
class CurrencyFormatterTests: XCTestCase {

    /// Sample Site Settings
    ///
    func setUpSampleSiteSettings() -> [SiteSetting] {
        let settings = mapLoadGeneralSiteSettingsResponse()
        var siteSettings = [SiteSetting]()

        siteSettings.append(settings[14])
        siteSettings.append(settings[15])
        siteSettings.append(settings[16])
        siteSettings.append(settings[17])
        siteSettings.append(settings[18])

        return siteSettings
    }

    /// Verifies that the string value returns an accurate decimal value
    ///
    func testStringReturnsDecimal() {
        let stringValue = "9.99"
        let expectedResult = NSDecimalNumber(string: stringValue)

        let converted = CurrencyFormatter().convertToDecimal(from: stringValue)

        // check the formatted decimal exists
        guard let actualResult = converted else {
            XCTFail()
            return
        }

        // check the decimal type
        XCTAssertTrue(actualResult.isKind(of: NSDecimalNumber.self))

        // check the decimal value
        XCTAssertEqual(expectedResult, actualResult)
    }


    /// This is where a float-to-decimal unit test would go.
    /// It's not here because we don't allow using floats for currency.
    /// Be Responsible. Friends don't let friends use `float` or `double` for currency.


    /// Verifies that the formatted decimal value is NOT rounded
    ///
    func testStringValueIsNotRoundedDecimal() {
        let stringValue = "9.9999"
        let expectedResult = NSDecimalNumber(string: stringValue)

        let actualResult = CurrencyFormatter().convertToDecimal(from: stringValue)
        XCTAssertEqual(expectedResult, actualResult)
    }

    /// Verifies that the decimal separator is localized
    ///
    func testDecimalSeparatorIsLocalized() {
        let separator = ","
        let stringValue = "1.17"
        let expectedResult = "1,17"
        let converted = CurrencyFormatter().convertToDecimal(from: stringValue)

        guard let convertedDecimal = converted else {
            XCTFail()
            return
        }

        let actualResult = CurrencyFormatter().localize(convertedDecimal, with: separator)

        XCTAssertEqual(expectedResult, actualResult)
    }

    /// Verifies that bad data doesn't get converted into a decimal
    ///
    func testBadDataInStringDoesNotConvertToDecimal() {
        let badInput = "~HUKh*(&Y3HkJ8"
        let actualResult = CurrencyFormatter().convertToDecimal(from: badInput)

        XCTAssertNil(actualResult)
    }

    /// Verifies that negative numbers are successfully converted into a decimal
    ///
    func testNegativeNumbersSuccessfullyConvertToDecimal() {
        let negativeNumber = "-81346.45"
        let expectedResult = NSDecimalNumber(string: negativeNumber)
        let actualResult = CurrencyFormatter().convertToDecimal(from: negativeNumber)

        XCTAssertEqual(expectedResult, actualResult)
    }


    // MARK: - Thousand Separator Unit Tests


    /// Verifies that the thousand separator is localized to a comma
    ///
    func testThousandSeparatorIsLocalizedToComma() {
        let comma = ","
        let stringValue = "1204.67"
        let expectedResult = "1,204.67"

        let convertedDecimal = CurrencyFormatter().convertToDecimal(from: stringValue)

        guard let decimal = convertedDecimal else {
            XCTFail()
            return
        }

        let formattedString = CurrencyFormatter().localize(decimal, including: comma)
        guard let actualResult = formattedString else {
            XCTFail()
            return
        }

        XCTAssertEqual(expectedResult, actualResult)
    }

    /// Verifies that the result string is accurate when a blank string is entered for the thousand separator
    ///
    func testThousandSeparatorIsLocalizedToBlankString() {
        let decimalSeparator = "."
        let thousandSeparator = ""
        let stringValue = "1204.67"
        let expectedResult = "1204.67"

        let convertedDecimal = CurrencyFormatter().convertToDecimal(from: stringValue)
        guard let decimal = convertedDecimal else {
            XCTFail()
            return
        }

        let localizedAmount = CurrencyFormatter().localize(decimal,
                                                           with: decimalSeparator,
                                                           including: thousandSeparator)

        guard let actualResult = localizedAmount else {
            XCTFail()
            return
        }

        XCTAssertEqual(expectedResult, actualResult)
    }

    /// Verifies that the decimal separator is properly applied after thousands separator
    ///
    func testCommaDecimalSeparatorAfterCommaThousandSeparatorWasApplied() {
        let separator = ","
        let stringValue = "45958320.97"
        let expectedResult = "45,958,320,97"

        let converted = CurrencyFormatter().convertToDecimal(from: stringValue)
        guard let convertedDecimal = converted else {
            XCTFail()
            return
        }

        let position = 2
        let localizedAmount = CurrencyFormatter().localize(convertedDecimal,
                                                           with: separator,
                                                           in: position,
                                                           including: separator)
        guard let actualResult = localizedAmount else {
            XCTFail()
            return
        }

        XCTAssertEqual(expectedResult, actualResult)
    }

    /// Verifies decimal places are correct after localize methods have been applied
    ///
    func testDecimalPlacesAfterLocalizeThousandAndLocalizeDecimalFormattingWasApplied() {
        let position = 3
        let separator = ","
        let stringValue = "45958320.97"
        let expectedResult = "45,958,320,970"

        let converted = CurrencyFormatter().convertToDecimal(from: stringValue)
        guard let convertedDecimal = converted else {
            XCTFail()
            return
        }

        let formattedAmount = CurrencyFormatter().localize(convertedDecimal,
                                                           with: separator,
                                                           in: position,
                                                           including: separator)

        guard let actualResult = formattedAmount else {
            XCTFail()
            return
        }

        XCTAssertEqual(expectedResult, actualResult)
    }


    // MARK: - Currency Formatting Unit Tests


    /// Verifies that user's full currency preferences are applied using a string as the raw value
    ///
    func testCompleteCurrencyFormattingRespectsUserRulesUsingStringValue() {
        let decimalSeparator = ","
        let thousandSeparator = "."
        let decimalPosition = 3
        let currencyPosition = CurrencySettings.CurrencyPosition.rightSpace
        let currencyCode = CurrencySettings.CurrencyCode.GBP
        let stringAmount = "-7867818684.64"
        let expectedResult = "-7.867.818.684,640 £"

        let decimal = CurrencyFormatter().convertToDecimal(from: stringAmount)
        guard let decimalAmount = decimal else {
            XCTFail("Error: invalid string amount. Cannot convert to decimal.")
            return
        }

        let amount = CurrencyFormatter().localize(decimalAmount,
                                                  with: decimalSeparator,
                                                  in: decimalPosition,
                                                  including: thousandSeparator)

        guard let localizedAmount = amount else {
            XCTFail()
            return
        }

        let symbol = CurrencySettings.shared.symbol(from: currencyCode)
        let isNegative = decimalAmount.isNegative()
        let actualResult = CurrencyFormatter().formatCurrency(using: localizedAmount,
                                                              at: currencyPosition,
                                                              with: symbol,
                                                              isNegative: isNegative)

        XCTAssertEqual(expectedResult, actualResult)
    }

    /// Verifies that user's full currency preferences are applied using a NSDecimalNumber as the raw value
    ///
    func testCompleteCurrencyFormattingRespectsUserRulesUsingDecimalValue() {
        let decimalSeparator = ","
        let thousandSeparator = "."
        let decimalPosition = 3
        let currencyPosition = CurrencySettings.CurrencyPosition.rightSpace
        let currencyCode = CurrencySettings.CurrencyCode.GBP
        let decimalAmount = NSDecimalNumber(floatLiteral: -7867818684.64)
        let expectedResult = "-7.867.818.684,640 £"

        let amount = CurrencyFormatter().localize(decimalAmount,
                                                  with: decimalSeparator,
                                                  in: decimalPosition,
                                                  including: thousandSeparator)

        guard let localizedAmount = amount else {
            XCTFail()
            return
        }

        let symbol = CurrencySettings.shared.symbol(from: currencyCode)
        let isNegative = decimalAmount.isNegative()
        let actualResult = CurrencyFormatter().formatCurrency(using: localizedAmount,
                                                              at: currencyPosition,
                                                              with: symbol,
                                                              isNegative: isNegative)

        XCTAssertEqual(expectedResult, actualResult)
    }


    // MARK: - Human readable formatter tests


    func testFormatHumanReadableWithRoundingWorksUsingSmallDecimalValue() {
        // Create a "standard" set of currency settings for the human readable formatter tests
        _ = CurrencySettings(siteSettings: setUpSampleSiteSettings())
        let formatter = CurrencyFormatter()

        let inputValue = "97.64"
        let expectedResult = "$97"
        let amount = formatter.formatHumanReadableAmount(inputValue)
        XCTAssertEqual(amount, expectedResult)
    }

    func testFormatHumanReadableWorksUsingSmallDecimalValue() {
        let inputValue = "97.64"
        let expectedResult = "$97.64"
        let amount = CurrencyFormatter().formatHumanReadableAmount(inputValue, roundSmallNumbers: false)
        XCTAssertEqual(amount, expectedResult)
    }

    func testFormatHumanReadableWithRoundingWorksUsingSmallDecimalValueAndSpecificCountryCode() {
        let inputValue = "97.64"
        let expectedResult = "£97"
        let amount = CurrencyFormatter().formatHumanReadableAmount(inputValue, with: "GBP")
        XCTAssertEqual(amount, expectedResult)
    }

    func testFormatHumanReadableWorksUsingSmallDecimalValueAndSpecificCountryCode() {
        let inputValue = "97.64"
        let expectedResult = "£97.64"
        let amount = CurrencyFormatter().formatHumanReadableAmount(inputValue, with: "GBP", roundSmallNumbers: false)
        XCTAssertEqual(amount, expectedResult)
    }

    func testFormatHumanReadableWithRoundingWorksUsingSmallNegativeDecimalValue() {
        let inputValue = "-7.64"
        let expectedResult = "-$7"
        let amount = CurrencyFormatter().formatHumanReadableAmount(inputValue)
        XCTAssertEqual(amount, expectedResult)
    }

    func testFormatHumanReadableWorksUsingSmallNegativeDecimalValue() {
        let inputValue = "-7.64"
        let expectedResult = "-$7.64"
        let amount = CurrencyFormatter().formatHumanReadableAmount(inputValue, roundSmallNumbers: false)
        XCTAssertEqual(amount, expectedResult)
    }

    func testFormatHumanReadableWithRoundingWorksUsingSmallNegativeDecimalValueAndSpecificCountryCode() {
        let inputValue = "-7.64"
        let expectedResult = "-£7"
        let amount = CurrencyFormatter().formatHumanReadableAmount(inputValue, with: "GBP")
        XCTAssertEqual(amount, expectedResult)
    }

    func testFormatHumanReadableWorksUsingSmallNegativeDecimalValueAndSpecificCountryCode() {
        let inputValue = "-7.64"
        let expectedResult = "-£7.64"
        let amount = CurrencyFormatter().formatHumanReadableAmount(inputValue, with: "GBP", roundSmallNumbers: false)
        XCTAssertEqual(amount, expectedResult)
    }

    func testFormatHumanReadableWorksUsingLargeDecimalValue() {
        let inputValue = "7867818684.64"
        let expectedResult = "$7.9b"
        let amount = CurrencyFormatter().formatHumanReadableAmount(inputValue)
        XCTAssertEqual(amount, expectedResult)
    }

    func testFormatHumanReadableWorksUsingLargeNegativeDecimalValue() {
        let inputValue = "-7867818684.64"
        let expectedResult = "-$7.9b"
<<<<<<< HEAD
        let amount = CurrencyFormatter().formatHumanReadableAmount(inputValue)
=======
        let amount = CurrencyFormatter().formatHumanReadableAmount(inputValue, with: "USD")
>>>>>>> db85d539
        XCTAssertEqual(amount, expectedResult)
    }

    func testFormatHumanReadableWorksUsingLargeDecimalValueAndSpecificCountryCode() {
        let inputValue = "7867818684.64"
        let expectedResult = "£7.9b"
        let amount = CurrencyFormatter().formatHumanReadableAmount(inputValue, with: "GBP")
        XCTAssertEqual(amount, expectedResult)
    }

    func testFormatHumanReadableWorksUsingLargeNegativeDecimalValueAndSpecificCountryCode() {
        let inputValue = "-7867818684.64"
        let expectedResult = "-£7.9b"
        let amount = CurrencyFormatter().formatHumanReadableAmount(inputValue, with: "GBP")
        XCTAssertEqual(amount, expectedResult)
    }
<<<<<<< HEAD
=======
}

extension CurrencyFormatterTests {
    /// Returns the SiteSettings output upon receiving `filename` (Data Encoded)
    ///
    func mapGeneralSettings(from filename: String) -> [SiteSetting] {
        guard let response = Loader.contentsOf(filename) else {
            return []
        }

        return try! SiteSettingsMapper(siteID: 123, settingsGroup: SiteSettingGroup.general).map(response: response)
    }

    /// Returns the OrderNotesMapper output upon receiving `settings-general`
    ///
    func mapLoadGeneralSiteSettingsResponse() -> [SiteSetting] {
        return mapGeneralSettings(from: "settings-general")
    }
>>>>>>> db85d539
}<|MERGE_RESOLUTION|>--- conflicted
+++ resolved
@@ -348,11 +348,7 @@
     func testFormatHumanReadableWorksUsingLargeNegativeDecimalValue() {
         let inputValue = "-7867818684.64"
         let expectedResult = "-$7.9b"
-<<<<<<< HEAD
-        let amount = CurrencyFormatter().formatHumanReadableAmount(inputValue)
-=======
         let amount = CurrencyFormatter().formatHumanReadableAmount(inputValue, with: "USD")
->>>>>>> db85d539
         XCTAssertEqual(amount, expectedResult)
     }
 
@@ -369,8 +365,6 @@
         let amount = CurrencyFormatter().formatHumanReadableAmount(inputValue, with: "GBP")
         XCTAssertEqual(amount, expectedResult)
     }
-<<<<<<< HEAD
-=======
 }
 
 extension CurrencyFormatterTests {
@@ -389,5 +383,4 @@
     func mapLoadGeneralSiteSettingsResponse() -> [SiteSetting] {
         return mapGeneralSettings(from: "settings-general")
     }
->>>>>>> db85d539
 }