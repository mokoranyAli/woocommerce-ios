import Foundation
import UIKit
import Gridicons


/// WooCommerce UIImage Assets
///
extension UIImage {

    /// Add Icon
    ///
    static var addOutlineImage: UIImage {
        return Gridicon.iconOfType(.addOutline)
    }

    /// Notice Icon
    ///
    static var noticeImage: UIImage {
        let tintColor = UIColor.listIcon
        return Gridicon.iconOfType(.notice).imageWithTintColor(tintColor)!
    }

    /// Aside Image
    ///
    static var asideImage: UIImage {
        return Gridicon.iconOfType(.aside)
            .imageFlippedForRightToLeftLayoutDirection()
    }

    /// Bell Icon
    ///
    static var bellImage: UIImage {
        return Gridicon.iconOfType(.bell)
    }

    /// Camera Icon
    ///
    static var cameraImage: UIImage {
        return Gridicon.iconOfType(.camera)
            .imageFlippedForRightToLeftLayoutDirection()
    }

    /// Add Image icon
    ///
    static var addImage: UIImage {
        let tintColor = UIColor.neutral(.shade40)
        return Gridicon.iconOfType(.addImage).imageWithTintColor(tintColor)!
    }

    /// Checkmark image, no style applied
    ///
    static var checkmarkImage: UIImage {
        return Gridicon.iconOfType(.checkmark)
    }

    /// WooCommerce Styled Checkmark
    ///
    static var checkmarkStyledImage: UIImage {
        let tintColor = UIColor.primary
        return checkmarkImage.imageWithTintColor(tintColor)!
    }

    /// Chevron Pointing Right
    ///
    static var chevronImage: UIImage {
        let tintColor = UIColor.neutral(.shade40)
        return Gridicon.iconOfType(.chevronRight).imageWithTintColor(tintColor)!
    }

    /// Chevron Pointing Down
    ///
    static var chevronDownImage: UIImage {
        return Gridicon.iconOfType(.chevronDown)
    }

    /// Chevron Pointing Up
    ///
    static var chevronUpImage: UIImage {
        return Gridicon.iconOfType(.chevronUp)
    }

    /// Cog Icon
    ///
    static var cogImage: UIImage {
        return Gridicon.iconOfType(.cog)
    }

    /// Comment Icon
    ///
    static var commentImage: UIImage {
        return Gridicon.iconOfType(.comment)
    }

    /// Delete Icon
    ///
    static var deleteImage: UIImage {
        let tintColor = UIColor.primary
        return Gridicon.iconOfType(.crossCircle)
            .imageWithTintColor(tintColor)!
            .imageFlippedForRightToLeftLayoutDirection()
    }

    /// Ellipsis Icon
    ///
    static var ellipsisImage: UIImage {
        return Gridicon.iconOfType(.ellipsis)
            .imageFlippedForRightToLeftLayoutDirection()
    }

    /// Error State Image
    ///
    static var errorStateImage: UIImage {
        return UIImage(named: "woo-error-state")!
    }

    /// External Link Icon
    ///
    static var externalImage: UIImage {
        return Gridicon.iconOfType(.external)
            .imageFlippedForRightToLeftLayoutDirection()
    }

    /// Filter Icon
    ///
    static var filterImage: UIImage {
        return Gridicon.iconOfType(.filter)
    }

    /// Gift Icon (with a red dot at the top right corner)
    ///
    static var giftWithTopRightRedDotImage: UIImage {
        guard let image = Gridicon.iconOfType(.gift, withSize: CGSize(width: 24, height: 24))
            .imageWithTintColor(.textSubtle)?
            .imageWithTopRightDot(imageOrigin: CGPoint(x: 0, y: 2),
                                  finalSize: CGSize(width: 26, height: 26)) else {
                                    fatalError()
        }
        return image
    }

    /// Gravatar Placeholder Image
    ///
    static var gravatarPlaceholderImage: UIImage {
        return UIImage(named: "gravatar")!
    }

    /// Heart Outline
    ///
    static var heartOutlineImage: UIImage {
        return Gridicon.iconOfType(.heartOutline)
    }

<<<<<<< HEAD
    /// Login prologue slanted rectangle
    ///
    static var slantedRectangle: UIImage {
        return UIImage(named: "prologue-slanted-rectangle")!
=======
    /// Inventory Icon
    ///
    static var inventoryImage: UIImage {
        return Gridicon.iconOfType(.listCheckmark, withSize: CGSize(width: 24, height: 24))
>>>>>>> 66b31ae3
    }

    /// Jetpack Logo Image
    ///
    static var jetpackLogoImage: UIImage {
        return UIImage(named: "icon-jetpack-gray")!
    }

    /// Info Icon
    ///
    static var infoImage: UIImage {
        guard let image = Gridicon.iconOfType(.info, withSize: CGSize(width: 24, height: 24))
            .imageWithTintColor(.textSubtle) else {
                fatalError()
        }
        return image
    }

    /// Invisible Image
    ///
    static var invisibleImage: UIImage {
        return Gridicon.iconOfType(.image)
    }

    /// Mail Icon
    ///
    static var mailImage: UIImage {
        return Gridicon.iconOfType(.mail)
    }

    /// More Icon
    ///
    static var moreImage: UIImage {
        let tintColor = UIColor.primary
        return ellipsisImage.imageWithTintColor(tintColor)!
    }

    /// Price Icon
    ///
    static var priceImage: UIImage {
        return Gridicon.iconOfType(.money, withSize: CGSize(width: 24, height: 24))
    }

    /// Product Placeholder Image
    ///
    static var productPlaceholderImage: UIImage {
        let tintColor = UIColor.listIcon
        return Gridicon.iconOfType(.product).imageWithTintColor(tintColor)!
    }

    /// Product Placeholder Image on Products Tab Cell
    ///
    static var productsTabProductCellPlaceholderImage: UIImage {
        let tintColor = UIColor.listSmallIcon
        return Gridicon
            .iconOfType(.product, withSize: CGSize(width: 20, height: 20))
            .imageWithTintColor(tintColor)!
    }

    /// Work In Progress banner icon on the Products Tab
    ///
    static var workInProgressBanner: UIImage {
        let tintColor = UIColor.gray(.shade30)
        return UIImage(named: "icon-tools")!
            .imageWithTintColor(tintColor)!
    }

    /// Product Image
    ///
    static var productImage: UIImage {
        return Gridicon.iconOfType(.product)
    }

    /// Pencil Icon
    ///
    static var pencilImage: UIImage {
        let tintColor = UIColor.primary
        return Gridicon.iconOfType(.pencil)
            .imageWithTintColor(tintColor)!
            .imageFlippedForRightToLeftLayoutDirection()
    }

    /// Quote Image
    ///
    static var quoteImage: UIImage {
        return Gridicon.iconOfType(.quote)
    }

    /// Pages Icon
    ///
    static var pagesImage: UIImage {
        return Gridicon.iconOfType(.pages)
            .imageFlippedForRightToLeftLayoutDirection()
    }

    /// Search Icon
    ///
    static var searchImage: UIImage {
        return Gridicon.iconOfType(.search)
            .imageFlippedForRightToLeftLayoutDirection()
    }

    /// Shipping Icon
    ///
    static var shippingImage: UIImage {
        return Gridicon.iconOfType(.shipping, withSize: CGSize(width: 24, height: 24))
    }

    /// Spam Icon
    ///
    static var spamImage: UIImage {
        return Gridicon.iconOfType(.spam)
    }

    /// Returns a star icon with the given size and color
    ///
    /// - Parameters:
    ///   - size: desired size of the resulting star icon
    ///   - tintColor: desired tint color of the resulting icon
    /// - Returns: a bitmap image
    ///
    static func starImage(size: Double, tintColor: UIColor) -> UIImage {
        let starSize = CGSize(width: size, height: size)
        return Gridicon.iconOfType(.star,
                                   withSize: starSize)
            .imageWithTintColor(tintColor)!
    }

    /// Returns a star outline icon with the given size and color
    ///
    /// - Parameters:
    ///   - size: desired size of the resulting star icon
    ///   - tintColor: desired tint color of the resulting icon
    /// - Returns: a bitmap image
    ///
    static func starOutlineImage(size: Double, tintColor: UIColor) -> UIImage {
        let starSize = CGSize(width: size, height: size)
        return Gridicon.iconOfType(.starOutline,
                                   withSize: starSize)
            .imageWithTintColor(tintColor)!
    }

    /// Stats Icon
    ///
    static var statsImage: UIImage {
        return Gridicon.iconOfType(.stats)
        .imageFlippedForRightToLeftLayoutDirection()
    }

    /// Stats Alt Icon
    ///
    static var statsAltImage: UIImage {
        return Gridicon.iconOfType(.statsAlt)
        .imageFlippedForRightToLeftLayoutDirection()
    }

    /// Trash Can Icon
    ///
    static var trashImage: UIImage {
        return Gridicon.iconOfType(.trash)
    }

    /// Creates a bitmap image of the Woo "bubble" logo based on a vector image in our asset catalog.
    ///
    /// - Parameters:
    ///   - size: desired size of the resulting bitmap image
    ///   - tintColor: desired tint color of the resulting bitmap image
    /// - Returns: a bitmap image
    ///
    static func wooLogoImage(withSize size: CGSize = Metrics.defaultWooLogoSize, tintColor: UIColor = .white) -> UIImage? {
        let rect = CGRect(origin: .zero, size: size)
        let vectorImage = UIImage(named: "woo-logo")!
        let renderer = UIGraphicsImageRenderer(size: size)
        let im2 = renderer.image { ctx in
            vectorImage.draw(in: rect)
        }

        return im2.imageWithTintColor(tintColor)
    }

    /// Waiting for Customers Image
    ///
    static var waitingForCustomersImage: UIImage {
        return UIImage(named: "woo-waiting-customers")!
    }
}

private extension UIImage {

    enum Metrics {
        static let defaultWooLogoSize = CGSize(width: 30, height: 18)
    }
}<|MERGE_RESOLUTION|>--- conflicted
+++ resolved
@@ -150,17 +150,16 @@
         return Gridicon.iconOfType(.heartOutline)
     }
 
-<<<<<<< HEAD
     /// Login prologue slanted rectangle
     ///
     static var slantedRectangle: UIImage {
         return UIImage(named: "prologue-slanted-rectangle")!
-=======
+    }
+
     /// Inventory Icon
     ///
     static var inventoryImage: UIImage {
         return Gridicon.iconOfType(.listCheckmark, withSize: CGSize(width: 24, height: 24))
->>>>>>> 66b31ae3
     }
 
     /// Jetpack Logo Image
