--- conflicted
+++ resolved
@@ -7,12 +7,9 @@
     let paymentStatus: String
     let paymentBackgroundColor: UIColor
     let paymentBorderColor: CGColor
-<<<<<<< HEAD
+    let customerNote: String?
     let shippingAddress: String
     let billingAddress: String
-=======
-    let customerNote: String?
->>>>>>> f70d4b03
 
     init(order: Order) {
         summaryTitle = "#\(order.number) \(order.shippingAddress.firstName) \(order.shippingAddress.lastName)"
@@ -20,13 +17,10 @@
         paymentStatus = order.status.description
         paymentBackgroundColor = order.status.backgroundColor // MVVM: who should own color responsibilities? Maybe address this down the road.
         paymentBorderColor = order.status.borderColor // same here
-<<<<<<< HEAD
+        customerNote = order.customerNote
         let shippingContact = ContactViewModel(with: order.shippingAddress, contactType: ContactType.shipping)
         shippingAddress = shippingContact.formattedAddress
         let billingContact = ContactViewModel(with: order.billingAddress, contactType: ContactType.billing)
         billingAddress = billingContact.formattedAddress
-=======
-        customerNote = order.customerNote
->>>>>>> f70d4b03
     }
 }