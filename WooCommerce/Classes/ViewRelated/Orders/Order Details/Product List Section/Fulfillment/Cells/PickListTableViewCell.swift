import UIKit
import Gridicons
import Yosemite


/// Pick List: Renders a row that displays a single Product.
///
final class PickListTableViewCell: UITableViewCell {

    /// ImageView
    ///
    @IBOutlet private var productImageView: UIImageView!

    /// Label: Name
    ///
    @IBOutlet private var nameLabel: UILabel!

    /// Label: Quantity
    ///
    @IBOutlet private var quantityLabel: UILabel!

    /// Label: SKU
    ///
    @IBOutlet private var skuLabel: UILabel!

    /// Product Name
    ///
    var name: String? {
        get {
            return nameLabel?.text
        }
        set {
            nameLabel?.text = newValue
        }
    }

    /// Number of Items
    ///
    var quantity: String? {
        get {
            return quantityLabel?.text
        }
        set {
            quantityLabel?.text = newValue
        }
    }

    /// Item's SKU
    ///
    var sku: String? {
        get {
            return skuLabel?.text
        }
        set {
            skuLabel?.text = newValue
        }
    }

    // MARK: - Overridden Methods

    required init?(coder aDecoder: NSCoder) {
        // initializers don't call property observers,
        // so don't set the default for mode here.
        super.init(coder: aDecoder)
    }

    class func makeFromNib() -> PickListTableViewCell {
        return Bundle.main.loadNibNamed("ProductDetailsTableViewCell", owner: self, options: nil)?.first as! PickListTableViewCell
    }

    override func awakeFromNib() {
        super.awakeFromNib()

        selectionStyle = .none
        configureBackground()
        setupImageView()
        setupNameLabel()
        setupQuantityLabel()
        setupSkuLabel()
    }

    override func prepareForReuse() {
        setupSkuLabel()
    }
}


/// MARK: - Public Methods
///
extension PickListTableViewCell {
<<<<<<< HEAD
    /// Configure an order item
    ///
    func configure(item: OrderItemViewModel) {
        productImageView.setImage(with: item.imageURL?.absoluteString, placeholder: UIImage.productPlaceholderImage)
=======
    func configure(item: OrderItemViewModel, imageService: ImageService) {
        imageService.downloadAndCacheImageForImageView(productImageView,
                                                       with: item.imageURL?.absoluteString,
                                                       placeholder: .productPlaceholderImage,
                                                       progressBlock: nil,
                                                       completion: nil)

>>>>>>> c8d7c7ad
        name = item.name
        quantity = item.quantity

        guard let skuText = item.sku else {
            skuLabel.isHidden = true
            return
        }

        sku = skuText
    }

    /// Configure a refunded order item
    ///
    func configure(item: OrderItemRefundViewModel) {
        productImageView.setImage(with: item.imageURL?.absoluteString, placeholder: UIImage.productPlaceholderImage)
        name = item.name
        quantity = item.quantity

        guard let skuText = item.sku else {
            skuLabel.isHidden = true
            return
        }

        sku = skuText
    }
}

/// MARK: - Private Methods
///
private extension PickListTableViewCell {

    func configureBackground() {
        applyDefaultBackgroundStyle()

        // Background when selected
        selectedBackgroundView = UIView()
        selectedBackgroundView?.backgroundColor = .listBackground
    }

    func setupImageView() {
        productImageView.image = .productImage
        productImageView.tintColor = .listSmallIcon
        productImageView.contentMode = .scaleAspectFill
        productImageView.clipsToBounds = true
    }

    func setupNameLabel() {
        nameLabel.applyBodyStyle()
        nameLabel?.text = ""
    }

    func setupQuantityLabel() {
        quantityLabel.applyBodyStyle()
        quantityLabel?.text = ""
    }

    func setupSkuLabel() {
        skuLabel.applySecondaryFootnoteStyle()
        skuLabel?.isHidden = false
        skuLabel?.text = ""
    }
}<|MERGE_RESOLUTION|>--- conflicted
+++ resolved
@@ -88,12 +88,6 @@
 /// MARK: - Public Methods
 ///
 extension PickListTableViewCell {
-<<<<<<< HEAD
-    /// Configure an order item
-    ///
-    func configure(item: OrderItemViewModel) {
-        productImageView.setImage(with: item.imageURL?.absoluteString, placeholder: UIImage.productPlaceholderImage)
-=======
     func configure(item: OrderItemViewModel, imageService: ImageService) {
         imageService.downloadAndCacheImageForImageView(productImageView,
                                                        with: item.imageURL?.absoluteString,
@@ -101,7 +95,6 @@
                                                        progressBlock: nil,
                                                        completion: nil)
 
->>>>>>> c8d7c7ad
         name = item.name
         quantity = item.quantity
 
