// !$*UTF8*$!
{
	archiveVersion = 1;
	classes = {
	};
	objectVersion = 48;
	objects = {

/* Begin PBXAggregateTarget section */
		B55D4C0F20B612F300D7A50F /* GenerateCredentials */ = {
			isa = PBXAggregateTarget;
			buildConfigurationList = B55D4C1020B612F300D7A50F /* Build configuration list for PBXAggregateTarget "GenerateCredentials" */;
			buildPhases = (
				B55D4C1320B612FE00D7A50F /* ShellScript */,
			);
			dependencies = (
			);
			name = GenerateCredentials;
			productName = GenerateInfoPlist;
		};
/* End PBXAggregateTarget section */

/* Begin PBXBuildFile section */
		0202B68D23876BC100F3EBE0 /* ProductsTabProductViewModel+ProductVariation.swift in Sources */ = {isa = PBXBuildFile; fileRef = 0202B68C23876BC100F3EBE0 /* ProductsTabProductViewModel+ProductVariation.swift */; };
		0202B6922387AB0C00F3EBE0 /* WooTab+Tag.swift in Sources */ = {isa = PBXBuildFile; fileRef = 0202B6912387AB0C00F3EBE0 /* WooTab+Tag.swift */; };
		0202B6952387AD1B00F3EBE0 /* UITabBar+Order.swift in Sources */ = {isa = PBXBuildFile; fileRef = 0202B6942387AD1B00F3EBE0 /* UITabBar+Order.swift */; };
		020B2F8F23BD9F1F00BD79AD /* IntegerInputFormatter.swift in Sources */ = {isa = PBXBuildFile; fileRef = 020B2F8E23BD9F1F00BD79AD /* IntegerInputFormatter.swift */; };
		020B2F9123BDD71500BD79AD /* IntegerInputFormatterTests.swift in Sources */ = {isa = PBXBuildFile; fileRef = 020B2F9023BDD71500BD79AD /* IntegerInputFormatterTests.swift */; };
		020B2F9423BDDBDC00BD79AD /* ProductUpdateError+UI.swift in Sources */ = {isa = PBXBuildFile; fileRef = 020B2F9323BDDBDC00BD79AD /* ProductUpdateError+UI.swift */; };
		020BE74823B05CF2007FE54C /* ProductInventoryEditableData.swift in Sources */ = {isa = PBXBuildFile; fileRef = 020BE74723B05CF2007FE54C /* ProductInventoryEditableData.swift */; };
		020BE74D23B1F5EB007FE54C /* TitleAndTextFieldTableViewCell.swift in Sources */ = {isa = PBXBuildFile; fileRef = 020BE74B23B1F5EA007FE54C /* TitleAndTextFieldTableViewCell.swift */; };
		020BE74E23B1F5EB007FE54C /* TitleAndTextFieldTableViewCell.xib in Resources */ = {isa = PBXBuildFile; fileRef = 020BE74C23B1F5EA007FE54C /* TitleAndTextFieldTableViewCell.xib */; };
		020BE76723B49FE9007FE54C /* AztecBoldFormatBarCommandTests.swift in Sources */ = {isa = PBXBuildFile; fileRef = 020BE76623B49FE9007FE54C /* AztecBoldFormatBarCommandTests.swift */; };
		020BE76923B4A268007FE54C /* AztecItalicFormatBarCommandTests.swift in Sources */ = {isa = PBXBuildFile; fileRef = 020BE76823B4A268007FE54C /* AztecItalicFormatBarCommandTests.swift */; };
		020BE76B23B4A380007FE54C /* AztecUnderlineFormatBarCommandTests.swift in Sources */ = {isa = PBXBuildFile; fileRef = 020BE76A23B4A380007FE54C /* AztecUnderlineFormatBarCommandTests.swift */; };
		020BE76D23B4A404007FE54C /* AztecStrikethroughFormatBarCommandTests.swift in Sources */ = {isa = PBXBuildFile; fileRef = 020BE76C23B4A404007FE54C /* AztecStrikethroughFormatBarCommandTests.swift */; };
		020BE76F23B4A468007FE54C /* AztecBlockquoteFormatBarCommandTests.swift in Sources */ = {isa = PBXBuildFile; fileRef = 020BE76E23B4A468007FE54C /* AztecBlockquoteFormatBarCommandTests.swift */; };
		020BE77123B4A4C6007FE54C /* AztecHorizontalRulerFormatBarCommandTests.swift in Sources */ = {isa = PBXBuildFile; fileRef = 020BE77023B4A4C6007FE54C /* AztecHorizontalRulerFormatBarCommandTests.swift */; };
		020BE77323B4A567007FE54C /* AztecInsertMoreFormatBarCommandTests.swift in Sources */ = {isa = PBXBuildFile; fileRef = 020BE77223B4A567007FE54C /* AztecInsertMoreFormatBarCommandTests.swift */; };
		020BE77523B4A7EC007FE54C /* AztecSourceCodeFormatBarCommandTests.swift in Sources */ = {isa = PBXBuildFile; fileRef = 020BE77423B4A7EC007FE54C /* AztecSourceCodeFormatBarCommandTests.swift */; };
		020BE77723B4A9D9007FE54C /* AztecLinkFormatBarCommandTests.swift in Sources */ = {isa = PBXBuildFile; fileRef = 020BE77623B4A9D9007FE54C /* AztecLinkFormatBarCommandTests.swift */; };
		020DD48A23229495005822B1 /* ProductsTabProductTableViewCell.swift in Sources */ = {isa = PBXBuildFile; fileRef = 020DD48923229495005822B1 /* ProductsTabProductTableViewCell.swift */; };
		020DD48D2322A617005822B1 /* ProductsTabProductViewModel.swift in Sources */ = {isa = PBXBuildFile; fileRef = 020DD48C2322A617005822B1 /* ProductsTabProductViewModel.swift */; };
		020DD48F232392C9005822B1 /* UIViewController+AppReview.swift in Sources */ = {isa = PBXBuildFile; fileRef = 020DD48E232392C9005822B1 /* UIViewController+AppReview.swift */; };
		020DD49123239DD6005822B1 /* PaginatedListViewControllerStateCoordinator.swift in Sources */ = {isa = PBXBuildFile; fileRef = 020DD49023239DD6005822B1 /* PaginatedListViewControllerStateCoordinator.swift */; };
		020F41E523163C0100776C4D /* TopBannerViewModel.swift in Sources */ = {isa = PBXBuildFile; fileRef = 020F41E323163C0100776C4D /* TopBannerViewModel.swift */; };
		020F41E623163C0100776C4D /* TopBannerView.swift in Sources */ = {isa = PBXBuildFile; fileRef = 020F41E423163C0100776C4D /* TopBannerView.swift */; };
		020F41E823176F8E00776C4D /* TopBannerPresenter.swift in Sources */ = {isa = PBXBuildFile; fileRef = 020F41E723176F8E00776C4D /* TopBannerPresenter.swift */; };
		0216271E2375044D000208D2 /* AztecFormatBar+Update.swift in Sources */ = {isa = PBXBuildFile; fileRef = 0216271D2375044D000208D2 /* AztecFormatBar+Update.swift */; };
		02162726237963AF000208D2 /* ProductFormViewController.swift in Sources */ = {isa = PBXBuildFile; fileRef = 02162724237963AF000208D2 /* ProductFormViewController.swift */; };
		02162727237963AF000208D2 /* ProductFormViewController.xib in Resources */ = {isa = PBXBuildFile; fileRef = 02162725237963AF000208D2 /* ProductFormViewController.xib */; };
		02162729237965E8000208D2 /* ProductFormTableViewModel.swift in Sources */ = {isa = PBXBuildFile; fileRef = 02162728237965E8000208D2 /* ProductFormTableViewModel.swift */; };
		0216272B2379662C000208D2 /* DefaultProductFormTableViewModel.swift in Sources */ = {isa = PBXBuildFile; fileRef = 0216272A2379662C000208D2 /* DefaultProductFormTableViewModel.swift */; };
		0219B03723964527007DCD5E /* PaginatedProductShippingClassListSelectorDataSource.swift in Sources */ = {isa = PBXBuildFile; fileRef = 0219B03623964527007DCD5E /* PaginatedProductShippingClassListSelectorDataSource.swift */; };
		021E2A1723A9FE5A00B1DE07 /* ProductInventorySettingsViewController.swift in Sources */ = {isa = PBXBuildFile; fileRef = 021E2A1523A9FE5A00B1DE07 /* ProductInventorySettingsViewController.swift */; };
		021E2A1823A9FE5A00B1DE07 /* ProductInventorySettingsViewController.xib in Resources */ = {isa = PBXBuildFile; fileRef = 021E2A1623A9FE5A00B1DE07 /* ProductInventorySettingsViewController.xib */; };
		021E2A1A23AA07F800B1DE07 /* Product+InventorySettingsViewModels.swift in Sources */ = {isa = PBXBuildFile; fileRef = 021E2A1923AA07F800B1DE07 /* Product+InventorySettingsViewModels.swift */; };
		021E2A1C23AA0DD100B1DE07 /* ProductBackordersSettingListSelectorDataSource.swift in Sources */ = {isa = PBXBuildFile; fileRef = 021E2A1B23AA0DD100B1DE07 /* ProductBackordersSettingListSelectorDataSource.swift */; };
		021E2A1E23AA24C600B1DE07 /* StringInputFormatter.swift in Sources */ = {isa = PBXBuildFile; fileRef = 021E2A1D23AA24C600B1DE07 /* StringInputFormatter.swift */; };
		021E2A2023AA274700B1DE07 /* ProductBackordersSettingListSelectorDataSourceTests.swift in Sources */ = {isa = PBXBuildFile; fileRef = 021E2A1F23AA274700B1DE07 /* ProductBackordersSettingListSelectorDataSourceTests.swift */; };
		021FAFCD2355621E00B99241 /* UIView+SubviewsAxisTests.swift in Sources */ = {isa = PBXBuildFile; fileRef = 021FAFCC2355621E00B99241 /* UIView+SubviewsAxisTests.swift */; };
		021FAFCF23556D2B00B99241 /* UIView+SubviewsAxis.swift in Sources */ = {isa = PBXBuildFile; fileRef = 021FAFCE23556D2B00B99241 /* UIView+SubviewsAxis.swift */; };
		02279586237A50C900787C63 /* AztecUnorderedListFormatBarCommand.swift in Sources */ = {isa = PBXBuildFile; fileRef = 02279583237A50C900787C63 /* AztecUnorderedListFormatBarCommand.swift */; };
		02279587237A50C900787C63 /* AztecHeaderFormatBarCommand.swift in Sources */ = {isa = PBXBuildFile; fileRef = 02279584237A50C900787C63 /* AztecHeaderFormatBarCommand.swift */; };
		0227958D237A51F300787C63 /* OptionsTableViewController+Styles.swift in Sources */ = {isa = PBXBuildFile; fileRef = 0227958C237A51F300787C63 /* OptionsTableViewController+Styles.swift */; };
		02279590237A5DC900787C63 /* AztecUnorderedListFormatBarCommandTests.swift in Sources */ = {isa = PBXBuildFile; fileRef = 0227958F237A5DC900787C63 /* AztecUnorderedListFormatBarCommandTests.swift */; };
		02279594237A60FD00787C63 /* AztecHeaderFormatBarCommandTests.swift in Sources */ = {isa = PBXBuildFile; fileRef = 02279593237A60FD00787C63 /* AztecHeaderFormatBarCommandTests.swift */; };
		022A45EE237BADA6001417F0 /* Product+ProductFormTests.swift in Sources */ = {isa = PBXBuildFile; fileRef = 022A45ED237BADA6001417F0 /* Product+ProductFormTests.swift */; };
		022BF7FD23B9D708000A1DFB /* InProgressViewController.swift in Sources */ = {isa = PBXBuildFile; fileRef = 022BF7FB23B9D708000A1DFB /* InProgressViewController.swift */; };
		022BF7FE23B9D708000A1DFB /* InProgressViewController.xib in Resources */ = {isa = PBXBuildFile; fileRef = 022BF7FC23B9D708000A1DFB /* InProgressViewController.xib */; };
		023053492374528A00487A64 /* AztecBlockquoteFormatBarCommand.swift in Sources */ = {isa = PBXBuildFile; fileRef = 023053482374528A00487A64 /* AztecBlockquoteFormatBarCommand.swift */; };
		02305352237454C700487A64 /* AztecHorizontalRulerFormatBarCommand.swift in Sources */ = {isa = PBXBuildFile; fileRef = 0230534F237454C700487A64 /* AztecHorizontalRulerFormatBarCommand.swift */; };
		02305353237454C700487A64 /* AztecInsertMoreFormatBarCommand.swift in Sources */ = {isa = PBXBuildFile; fileRef = 02305350237454C700487A64 /* AztecInsertMoreFormatBarCommand.swift */; };
		0230535B2374FB6800487A64 /* AztecSourceCodeFormatBarCommand.swift in Sources */ = {isa = PBXBuildFile; fileRef = 0230535A2374FB6800487A64 /* AztecSourceCodeFormatBarCommand.swift */; };
		02396251239948470096F34C /* UIImage+TintColor.swift in Sources */ = {isa = PBXBuildFile; fileRef = 02396250239948470096F34C /* UIImage+TintColor.swift */; };
		02404ED82314BF8A00FF1170 /* StatsV3ToV4BannerActionHandler.swift in Sources */ = {isa = PBXBuildFile; fileRef = 02404ED72314BF8A00FF1170 /* StatsV3ToV4BannerActionHandler.swift */; };
		02404EDA2314C36300FF1170 /* StatsVersionStateCoordinator.swift in Sources */ = {isa = PBXBuildFile; fileRef = 02404ED92314C36200FF1170 /* StatsVersionStateCoordinator.swift */; };
		02404EDC2314CD3600FF1170 /* StatsV4ToV3BannerActionHandler.swift in Sources */ = {isa = PBXBuildFile; fileRef = 02404EDB2314CD3600FF1170 /* StatsV4ToV3BannerActionHandler.swift */; };
		02404EE02314FE5900FF1170 /* DashboardUIFactoryTests.swift in Sources */ = {isa = PBXBuildFile; fileRef = 02404EDF2314FE5900FF1170 /* DashboardUIFactoryTests.swift */; };
		02404EE2231501E000FF1170 /* StatsVersionStateCoordinatorTests.swift in Sources */ = {isa = PBXBuildFile; fileRef = 02404EE1231501E000FF1170 /* StatsVersionStateCoordinatorTests.swift */; };
		02404EE42315151400FF1170 /* MockupStatsVersionStoresManager.swift in Sources */ = {isa = PBXBuildFile; fileRef = 02404EE32315151400FF1170 /* MockupStatsVersionStoresManager.swift */; };
		0240B3AC230A910C000A866C /* StoreStatsV4ChartAxisHelper.swift in Sources */ = {isa = PBXBuildFile; fileRef = 0240B3AB230A910C000A866C /* StoreStatsV4ChartAxisHelper.swift */; };
		0247AAA223A3C5A6007F967E /* DecimalInputFormatterTests.swift in Sources */ = {isa = PBXBuildFile; fileRef = 0247AAA123A3C5A6007F967E /* DecimalInputFormatterTests.swift */; };
		02482A8B237BE8C7007E73ED /* LinkSettingsViewController.swift in Sources */ = {isa = PBXBuildFile; fileRef = 02482A89237BE8C7007E73ED /* LinkSettingsViewController.swift */; };
		02482A8C237BE8C7007E73ED /* LinkSettingsViewController.xib in Resources */ = {isa = PBXBuildFile; fileRef = 02482A8A237BE8C7007E73ED /* LinkSettingsViewController.xib */; };
		02482A8E237BEAE9007E73ED /* AztecLinkFormatBarCommand.swift in Sources */ = {isa = PBXBuildFile; fileRef = 02482A8D237BEAE9007E73ED /* AztecLinkFormatBarCommand.swift */; };
		024A543422BA6F8F00F4F38E /* DeveloperEmailChecker.swift in Sources */ = {isa = PBXBuildFile; fileRef = 024A543322BA6F8F00F4F38E /* DeveloperEmailChecker.swift */; };
		024A543622BA84DB00F4F38E /* DeveloperEmailCheckerTests.swift in Sources */ = {isa = PBXBuildFile; fileRef = 024A543522BA84DB00F4F38E /* DeveloperEmailCheckerTests.swift */; };
		024DF3052372ADCD006658FE /* KeyboardScrollable.swift in Sources */ = {isa = PBXBuildFile; fileRef = 024DF3042372ADCD006658FE /* KeyboardScrollable.swift */; };
		024DF3072372C18D006658FE /* AztecUIConfigurator.swift in Sources */ = {isa = PBXBuildFile; fileRef = 024DF3062372C18D006658FE /* AztecUIConfigurator.swift */; };
		024DF3092372CA00006658FE /* EditorViewProperties.swift in Sources */ = {isa = PBXBuildFile; fileRef = 024DF3082372CA00006658FE /* EditorViewProperties.swift */; };
		024DF30B23742297006658FE /* AztecFormatBarCommand.swift in Sources */ = {isa = PBXBuildFile; fileRef = 024DF30A23742297006658FE /* AztecFormatBarCommand.swift */; };
		024DF30E23742A70006658FE /* AztecBoldFormatBarCommand.swift in Sources */ = {isa = PBXBuildFile; fileRef = 024DF30D23742A70006658FE /* AztecBoldFormatBarCommand.swift */; };
		024DF31223742B18006658FE /* AztecItalicFormatBarCommand.swift in Sources */ = {isa = PBXBuildFile; fileRef = 024DF31123742B18006658FE /* AztecItalicFormatBarCommand.swift */; };
		024DF31423742B7A006658FE /* AztecUnderlineFormatBarCommand.swift in Sources */ = {isa = PBXBuildFile; fileRef = 024DF31323742B7A006658FE /* AztecUnderlineFormatBarCommand.swift */; };
		024DF31623742BB6006658FE /* AztecStrikethroughFormatBarCommand.swift in Sources */ = {isa = PBXBuildFile; fileRef = 024DF31523742BB6006658FE /* AztecStrikethroughFormatBarCommand.swift */; };
		024DF31923742C3F006658FE /* AztecFormatBarFactory.swift in Sources */ = {isa = PBXBuildFile; fileRef = 024DF31823742C3F006658FE /* AztecFormatBarFactory.swift */; };
		024DF31B23742E1C006658FE /* FormatBarItemViewProperties.swift in Sources */ = {isa = PBXBuildFile; fileRef = 024DF31A23742E1C006658FE /* FormatBarItemViewProperties.swift */; };
		024DF31E23743045006658FE /* TextList+AztecFormatting.swift in Sources */ = {isa = PBXBuildFile; fileRef = 024DF31C23743045006658FE /* TextList+AztecFormatting.swift */; };
		024DF31F23743045006658FE /* Header+AztecFormatting.swift in Sources */ = {isa = PBXBuildFile; fileRef = 024DF31D23743045006658FE /* Header+AztecFormatting.swift */; };
		024DF32123744798006658FE /* AztecFormatBarCommandCoordinator.swift in Sources */ = {isa = PBXBuildFile; fileRef = 024DF32023744798006658FE /* AztecFormatBarCommandCoordinator.swift */; };
		0257285C230ACC7E00A288C4 /* StoreStatsV4ChartAxisHelperTests.swift in Sources */ = {isa = PBXBuildFile; fileRef = 0257285B230ACC7E00A288C4 /* StoreStatsV4ChartAxisHelperTests.swift */; };
		025B1748237A92D800C780B4 /* ProductFormSection+ReusableTableRow.swift in Sources */ = {isa = PBXBuildFile; fileRef = 025B1747237A92D800C780B4 /* ProductFormSection+ReusableTableRow.swift */; };
		025B174A237AA49D00C780B4 /* Product+ProductForm.swift in Sources */ = {isa = PBXBuildFile; fileRef = 025B1749237AA49D00C780B4 /* Product+ProductForm.swift */; };
		025FDD3223717D2900824006 /* EditorFactory.swift in Sources */ = {isa = PBXBuildFile; fileRef = 025FDD3123717D2900824006 /* EditorFactory.swift */; };
		025FDD3423717D4900824006 /* AztecEditorViewController.swift in Sources */ = {isa = PBXBuildFile; fileRef = 025FDD3323717D4900824006 /* AztecEditorViewController.swift */; };
		0260F40123224E8100EDA10A /* ProductsViewController.swift in Sources */ = {isa = PBXBuildFile; fileRef = 0260F40023224E8100EDA10A /* ProductsViewController.swift */; };
		0262DA5323A238460029AF30 /* UnitInputTableViewCell.swift in Sources */ = {isa = PBXBuildFile; fileRef = 0262DA5123A238460029AF30 /* UnitInputTableViewCell.swift */; };
		0262DA5423A238460029AF30 /* UnitInputTableViewCell.xib in Resources */ = {isa = PBXBuildFile; fileRef = 0262DA5223A238460029AF30 /* UnitInputTableViewCell.xib */; };
		0262DA5823A23AC80029AF30 /* ProductShippingSettingsViewController.swift in Sources */ = {isa = PBXBuildFile; fileRef = 0262DA5623A23AC80029AF30 /* ProductShippingSettingsViewController.swift */; };
		0262DA5923A23AC80029AF30 /* ProductShippingSettingsViewController.xib in Resources */ = {isa = PBXBuildFile; fileRef = 0262DA5723A23AC80029AF30 /* ProductShippingSettingsViewController.xib */; };
		0262DA5B23A244830029AF30 /* Product+ShippingSettingsViewModels.swift in Sources */ = {isa = PBXBuildFile; fileRef = 0262DA5A23A244830029AF30 /* Product+ShippingSettingsViewModels.swift */; };
		02691780232600A6002AFC20 /* ProductsTabProductViewModelTests.swift in Sources */ = {isa = PBXBuildFile; fileRef = 0269177F232600A6002AFC20 /* ProductsTabProductViewModelTests.swift */; };
		02691782232605B9002AFC20 /* PaginatedListViewControllerStateCoordinatorTests.swift in Sources */ = {isa = PBXBuildFile; fileRef = 02691781232605B9002AFC20 /* PaginatedListViewControllerStateCoordinatorTests.swift */; };
		0269576A23726304001BA0BF /* KeyboardFrameObserver.swift in Sources */ = {isa = PBXBuildFile; fileRef = 0269576923726304001BA0BF /* KeyboardFrameObserver.swift */; };
		0269576D23726401001BA0BF /* KeyboardFrameObserverTests.swift in Sources */ = {isa = PBXBuildFile; fileRef = 0269576C23726401001BA0BF /* KeyboardFrameObserverTests.swift */; };
		02695770237281A9001BA0BF /* AztecTextViewAttachmentHandler.swift in Sources */ = {isa = PBXBuildFile; fileRef = 0269576F237281A9001BA0BF /* AztecTextViewAttachmentHandler.swift */; };
		026CF63A237E9ABE009563D4 /* ProductVariationsViewController.swift in Sources */ = {isa = PBXBuildFile; fileRef = 026CF638237E9ABE009563D4 /* ProductVariationsViewController.swift */; };
		026CF63B237E9ABE009563D4 /* ProductVariationsViewController.xib in Resources */ = {isa = PBXBuildFile; fileRef = 026CF639237E9ABE009563D4 /* ProductVariationsViewController.xib */; };
		0272C00322EE9C3200D7CA2C /* AsyncDictionary.swift in Sources */ = {isa = PBXBuildFile; fileRef = 0272C00222EE9C3200D7CA2C /* AsyncDictionary.swift */; };
		0274C25423162FB200EF1E40 /* DashboardTopBannerFactory.swift in Sources */ = {isa = PBXBuildFile; fileRef = 0274C25323162FB200EF1E40 /* DashboardTopBannerFactory.swift */; };
		02784A03238B8BC800BDD6A8 /* UIView+Border.swift in Sources */ = {isa = PBXBuildFile; fileRef = 02784A02238B8BC800BDD6A8 /* UIView+Border.swift */; };
		02820F3422C257B700DE0D37 /* UITableView+HeaderFooterHelpers.swift in Sources */ = {isa = PBXBuildFile; fileRef = 02820F3322C257B700DE0D37 /* UITableView+HeaderFooterHelpers.swift */; };
		028296EC237D28B600E84012 /* TextViewViewController.swift in Sources */ = {isa = PBXBuildFile; fileRef = 028296EA237D28B600E84012 /* TextViewViewController.swift */; };
		028296ED237D28B600E84012 /* TextViewViewController.xib in Resources */ = {isa = PBXBuildFile; fileRef = 028296EB237D28B600E84012 /* TextViewViewController.xib */; };
		0282DD94233C9465006A5FDB /* SearchUICommand.swift in Sources */ = {isa = PBXBuildFile; fileRef = 0282DD93233C9465006A5FDB /* SearchUICommand.swift */; };
		0282DD96233C960C006A5FDB /* SearchResultCell.swift in Sources */ = {isa = PBXBuildFile; fileRef = 0282DD95233C960C006A5FDB /* SearchResultCell.swift */; };
		0282DD98233CA093006A5FDB /* OrderSearchUICommand.swift in Sources */ = {isa = PBXBuildFile; fileRef = 0282DD97233CA093006A5FDB /* OrderSearchUICommand.swift */; };
		0282DD9A233CA32D006A5FDB /* OrderSearchCellViewModel.swift in Sources */ = {isa = PBXBuildFile; fileRef = 0282DD99233CA32D006A5FDB /* OrderSearchCellViewModel.swift */; };
		0285BF7022FBD91C003A2525 /* TopPerformersSectionHeaderView.swift in Sources */ = {isa = PBXBuildFile; fileRef = 0285BF6F22FBD91C003A2525 /* TopPerformersSectionHeaderView.swift */; };
		028BAC3D22F2DECE008BB4AF /* StoreStatsAndTopPerformersViewController.swift in Sources */ = {isa = PBXBuildFile; fileRef = 028BAC3C22F2DECE008BB4AF /* StoreStatsAndTopPerformersViewController.swift */; };
		028BAC4022F2EFA5008BB4AF /* StoreStatsAndTopPerformersPeriodViewController.swift in Sources */ = {isa = PBXBuildFile; fileRef = 028BAC3F22F2EFA5008BB4AF /* StoreStatsAndTopPerformersPeriodViewController.swift */; };
		028BAC4222F30B05008BB4AF /* StoreStatsV4PeriodViewController.swift in Sources */ = {isa = PBXBuildFile; fileRef = 028BAC4122F30B05008BB4AF /* StoreStatsV4PeriodViewController.swift */; };
		028BAC4522F3AE5C008BB4AF /* StoreStatsV4PeriodViewController.xib in Resources */ = {isa = PBXBuildFile; fileRef = 028BAC4422F3AE5C008BB4AF /* StoreStatsV4PeriodViewController.xib */; };
		028BAC4722F3B550008BB4AF /* StatsTimeRangeV4+UI.swift in Sources */ = {isa = PBXBuildFile; fileRef = 028BAC4622F3B550008BB4AF /* StatsTimeRangeV4+UI.swift */; };
		0290E26F238E3CE400B5C466 /* ListSelectorViewController.swift in Sources */ = {isa = PBXBuildFile; fileRef = 0290E26D238E3CE400B5C466 /* ListSelectorViewController.swift */; };
		0290E270238E3CE400B5C466 /* ListSelectorViewController.xib in Resources */ = {isa = PBXBuildFile; fileRef = 0290E26E238E3CE400B5C466 /* ListSelectorViewController.xib */; };
		0290E275238E4F8100B5C466 /* PaginatedListSelectorViewController.swift in Sources */ = {isa = PBXBuildFile; fileRef = 0290E273238E4F8100B5C466 /* PaginatedListSelectorViewController.swift */; };
		0290E276238E4F8100B5C466 /* PaginatedListSelectorViewController.xib in Resources */ = {isa = PBXBuildFile; fileRef = 0290E274238E4F8100B5C466 /* PaginatedListSelectorViewController.xib */; };
		0290E27A238E590500B5C466 /* ListSelectorViewProperties.swift in Sources */ = {isa = PBXBuildFile; fileRef = 0290E279238E590500B5C466 /* ListSelectorViewProperties.swift */; };
		0290E27E238E5B5C00B5C466 /* ProductStockStatusListSelectorDataSourceTests.swift in Sources */ = {isa = PBXBuildFile; fileRef = 0290E27D238E5B5C00B5C466 /* ProductStockStatusListSelectorDataSourceTests.swift */; };
		02913E9523A774C500707A0C /* UnitInputFormatter.swift in Sources */ = {isa = PBXBuildFile; fileRef = 02913E9423A774C500707A0C /* UnitInputFormatter.swift */; };
		02913E9723A774E600707A0C /* DecimalInputFormatter.swift in Sources */ = {isa = PBXBuildFile; fileRef = 02913E9623A774E600707A0C /* DecimalInputFormatter.swift */; };
		029B0F57234197B80010C1F3 /* ProductSearchUICommand.swift in Sources */ = {isa = PBXBuildFile; fileRef = 029B0F56234197B80010C1F3 /* ProductSearchUICommand.swift */; };
		029D444922F13F8A00DEFA8A /* DashboardUIFactory.swift in Sources */ = {isa = PBXBuildFile; fileRef = 029D444822F13F8A00DEFA8A /* DashboardUIFactory.swift */; };
		029D444E22F141CD00DEFA8A /* DashboardStatsV3ViewController.swift in Sources */ = {isa = PBXBuildFile; fileRef = 029D444D22F141CD00DEFA8A /* DashboardStatsV3ViewController.swift */; };
		02ADC7CC239762E0008D4BED /* PaginatedListSelectorViewProperties.swift in Sources */ = {isa = PBXBuildFile; fileRef = 02ADC7CB239762E0008D4BED /* PaginatedListSelectorViewProperties.swift */; };
		02ADC7CE23978EAA008D4BED /* PaginatedProductShippingClassListSelectorDataSourceTests.swift in Sources */ = {isa = PBXBuildFile; fileRef = 02ADC7CD23978EAA008D4BED /* PaginatedProductShippingClassListSelectorDataSourceTests.swift */; };
		02ADC7D02398C8EB008D4BED /* UIColor+SystemColors.swift in Sources */ = {isa = PBXBuildFile; fileRef = 02ADC7CF2398C8EB008D4BED /* UIColor+SystemColors.swift */; };
		02B296A722FA6DB500FD7A4C /* Date+StartAndEnd.swift in Sources */ = {isa = PBXBuildFile; fileRef = 02B296A622FA6DB500FD7A4C /* Date+StartAndEnd.swift */; };
		02B296A922FA6E0000FD7A4C /* DateStartAndEndTests.swift in Sources */ = {isa = PBXBuildFile; fileRef = 02B296A822FA6E0000FD7A4C /* DateStartAndEndTests.swift */; };
		02BA23C022EE9DAF009539E7 /* AsyncDictionaryTests.swift in Sources */ = {isa = PBXBuildFile; fileRef = 02BA23BF22EE9DAF009539E7 /* AsyncDictionaryTests.swift */; };
		02C0CD2A23B5BB1C00F880B1 /* ImageService.swift in Sources */ = {isa = PBXBuildFile; fileRef = 02C0CD2923B5BB1C00F880B1 /* ImageService.swift */; };
		02C0CD2C23B5BC9600F880B1 /* DefaultImageService.swift in Sources */ = {isa = PBXBuildFile; fileRef = 02C0CD2B23B5BC9600F880B1 /* DefaultImageService.swift */; };
		02C0CD2E23B5E3AE00F880B1 /* DefaultImageServiceTests.swift in Sources */ = {isa = PBXBuildFile; fileRef = 02C0CD2D23B5E3AE00F880B1 /* DefaultImageServiceTests.swift */; };
		02D45647231CB1FB008CF0A9 /* UIImage+Dot.swift in Sources */ = {isa = PBXBuildFile; fileRef = 02D45646231CB1FB008CF0A9 /* UIImage+Dot.swift */; };
		02D4564C231D05E2008CF0A9 /* BetaFeaturesViewController.swift in Sources */ = {isa = PBXBuildFile; fileRef = 02D4564B231D05E1008CF0A9 /* BetaFeaturesViewController.swift */; };
		02E262C9238D0AD300B79588 /* ProductStockStatusListSelectorDataSource.swift in Sources */ = {isa = PBXBuildFile; fileRef = 02E262C8238D0AD300B79588 /* ProductStockStatusListSelectorDataSource.swift */; };
		02E4FD7A230688BA0049610C /* OrderStatsV4Interval+Chart.swift in Sources */ = {isa = PBXBuildFile; fileRef = 02E4FD79230688BA0049610C /* OrderStatsV4Interval+Chart.swift */; };
		02E4FD7C2306A04C0049610C /* StatsTimeRangeBarView.swift in Sources */ = {isa = PBXBuildFile; fileRef = 02E4FD7B2306A04C0049610C /* StatsTimeRangeBarView.swift */; };
		02E4FD7E2306A8180049610C /* StatsTimeRangeBarViewModel.swift in Sources */ = {isa = PBXBuildFile; fileRef = 02E4FD7D2306A8180049610C /* StatsTimeRangeBarViewModel.swift */; };
		02E4FD812306AA890049610C /* StatsTimeRangeBarViewModelTests.swift in Sources */ = {isa = PBXBuildFile; fileRef = 02E4FD802306AA890049610C /* StatsTimeRangeBarViewModelTests.swift */; };
		02E6B97823853D81000A36F0 /* SettingTitleAndValueTableViewCell.swift in Sources */ = {isa = PBXBuildFile; fileRef = 02E6B97623853D81000A36F0 /* SettingTitleAndValueTableViewCell.swift */; };
		02E6B97923853D81000A36F0 /* SettingTitleAndValueTableViewCell.xib in Resources */ = {isa = PBXBuildFile; fileRef = 02E6B97723853D81000A36F0 /* SettingTitleAndValueTableViewCell.xib */; };
		02F4F50B237AEB8A00E13A9C /* ProductFormTableViewDataSource.swift in Sources */ = {isa = PBXBuildFile; fileRef = 02F4F50A237AEB8A00E13A9C /* ProductFormTableViewDataSource.swift */; };
		02F4F50F237AFC1E00E13A9C /* ImageAndTitleAndTextTableViewCell.swift in Sources */ = {isa = PBXBuildFile; fileRef = 02F4F50D237AFC1E00E13A9C /* ImageAndTitleAndTextTableViewCell.swift */; };
		02F4F510237AFC1E00E13A9C /* ImageAndTitleAndTextTableViewCell.xib in Resources */ = {isa = PBXBuildFile; fileRef = 02F4F50E237AFC1E00E13A9C /* ImageAndTitleAndTextTableViewCell.xib */; };
		02FE89C7231FAA4100E85EF8 /* MainTabBarControllerTests+ProductListFeatureFlag.swift in Sources */ = {isa = PBXBuildFile; fileRef = 02FE89C6231FAA4100E85EF8 /* MainTabBarControllerTests+ProductListFeatureFlag.swift */; };
		02FE89C9231FB31400E85EF8 /* FeatureFlagService.swift in Sources */ = {isa = PBXBuildFile; fileRef = 02FE89C8231FB31400E85EF8 /* FeatureFlagService.swift */; };
		02FE89CB231FB36600E85EF8 /* DefaultFeatureFlagService.swift in Sources */ = {isa = PBXBuildFile; fileRef = 02FE89CA231FB36600E85EF8 /* DefaultFeatureFlagService.swift */; };
		451A04E62386CE8700E368C9 /* ProductImagesHeaderTableViewCell.swift in Sources */ = {isa = PBXBuildFile; fileRef = 451A04E42386CE8700E368C9 /* ProductImagesHeaderTableViewCell.swift */; };
		451A04E72386CE8700E368C9 /* ProductImagesHeaderTableViewCell.xib in Resources */ = {isa = PBXBuildFile; fileRef = 451A04E52386CE8700E368C9 /* ProductImagesHeaderTableViewCell.xib */; };
		451A04EA2386D28300E368C9 /* ProductImagesViewModel.swift in Sources */ = {isa = PBXBuildFile; fileRef = 451A04E92386D28300E368C9 /* ProductImagesViewModel.swift */; };
		451A04EC2386D2B300E368C9 /* ProductImagesCollectionViewDataSource.swift in Sources */ = {isa = PBXBuildFile; fileRef = 451A04EB2386D2B300E368C9 /* ProductImagesCollectionViewDataSource.swift */; };
		451A04F02386F7B500E368C9 /* ProductImageCollectionViewCell.swift in Sources */ = {isa = PBXBuildFile; fileRef = 451A04EE2386F7B500E368C9 /* ProductImageCollectionViewCell.swift */; };
		451A04F12386F7B500E368C9 /* ProductImageCollectionViewCell.xib in Resources */ = {isa = PBXBuildFile; fileRef = 451A04EF2386F7B500E368C9 /* ProductImageCollectionViewCell.xib */; };
		451A04F42386F7C900E368C9 /* AddProductImageCollectionViewCell.swift in Sources */ = {isa = PBXBuildFile; fileRef = 451A04F22386F7C900E368C9 /* AddProductImageCollectionViewCell.swift */; };
		451A04F52386F7C900E368C9 /* AddProductImageCollectionViewCell.xib in Resources */ = {isa = PBXBuildFile; fileRef = 451A04F32386F7C900E368C9 /* AddProductImageCollectionViewCell.xib */; };
		453904F323BB88B5007C4956 /* ProductTaxStatusListSelectorDataSourceTests.swift in Sources */ = {isa = PBXBuildFile; fileRef = 453904F223BB88B5007C4956 /* ProductTaxStatusListSelectorDataSourceTests.swift */; };
		453904F523BB8BD5007C4956 /* ProductTaxClassListSelectorDataSourceTests.swift in Sources */ = {isa = PBXBuildFile; fileRef = 453904F423BB8BD5007C4956 /* ProductTaxClassListSelectorDataSourceTests.swift */; };
		453DBF8E2387F34A006762A5 /* UICollectionViewCell+Helpers.swift in Sources */ = {isa = PBXBuildFile; fileRef = 453DBF8D2387F34A006762A5 /* UICollectionViewCell+Helpers.swift */; };
		453DBF9023882814006762A5 /* ProductImagesFlowLayout.swift in Sources */ = {isa = PBXBuildFile; fileRef = 453DBF8F23882814006762A5 /* ProductImagesFlowLayout.swift */; };
		45AE582C230D9D35001901E3 /* OrderNoteHeaderTableViewCell.swift in Sources */ = {isa = PBXBuildFile; fileRef = 45AE582A230D9D35001901E3 /* OrderNoteHeaderTableViewCell.swift */; };
		45AE582D230D9D35001901E3 /* OrderNoteHeaderTableViewCell.xib in Resources */ = {isa = PBXBuildFile; fileRef = 45AE582B230D9D35001901E3 /* OrderNoteHeaderTableViewCell.xib */; };
		45B9C63E23A8E50D007FC4C5 /* ProductPriceSettingsViewController.swift in Sources */ = {isa = PBXBuildFile; fileRef = 45B9C63C23A8E50D007FC4C5 /* ProductPriceSettingsViewController.swift */; };
		45B9C63F23A8E50D007FC4C5 /* ProductPriceSettingsViewController.xib in Resources */ = {isa = PBXBuildFile; fileRef = 45B9C63D23A8E50D007FC4C5 /* ProductPriceSettingsViewController.xib */; };
		45B9C64123A9139A007FC4C5 /* Product+PriceSettingsViewModels.swift in Sources */ = {isa = PBXBuildFile; fileRef = 45B9C64023A9139A007FC4C5 /* Product+PriceSettingsViewModels.swift */; };
		45B9C64323A91CB6007FC4C5 /* PriceInputFormatter.swift in Sources */ = {isa = PBXBuildFile; fileRef = 45B9C64223A91CB6007FC4C5 /* PriceInputFormatter.swift */; };
		45B9C64523A945C0007FC4C5 /* PriceInputFormatterTests.swift in Sources */ = {isa = PBXBuildFile; fileRef = 45B9C64423A945C0007FC4C5 /* PriceInputFormatterTests.swift */; };
		45C8B2582313FA570002FA77 /* CustomerNoteTableViewCell.swift in Sources */ = {isa = PBXBuildFile; fileRef = 45C8B2562313FA570002FA77 /* CustomerNoteTableViewCell.swift */; };
		45C8B2592313FA570002FA77 /* CustomerNoteTableViewCell.xib in Resources */ = {isa = PBXBuildFile; fileRef = 45C8B2572313FA570002FA77 /* CustomerNoteTableViewCell.xib */; };
		45C8B25B231521510002FA77 /* CustomerNoteTableViewCellTests.swift in Sources */ = {isa = PBXBuildFile; fileRef = 45C8B25A231521510002FA77 /* CustomerNoteTableViewCellTests.swift */; };
		45C8B25D231529410002FA77 /* CustomerInfoTableViewCellTests.swift in Sources */ = {isa = PBXBuildFile; fileRef = 45C8B25C231529410002FA77 /* CustomerInfoTableViewCellTests.swift */; };
		45C8B26123155CBC0002FA77 /* BillingInformationViewController.swift in Sources */ = {isa = PBXBuildFile; fileRef = 45C8B25F23155CBC0002FA77 /* BillingInformationViewController.swift */; };
		45C8B26223155CBC0002FA77 /* BillingInformationViewController.xib in Resources */ = {isa = PBXBuildFile; fileRef = 45C8B26023155CBC0002FA77 /* BillingInformationViewController.xib */; };
		45C8B2662316AB460002FA77 /* BillingAddressTableViewCell.swift in Sources */ = {isa = PBXBuildFile; fileRef = 45C8B2642316AB460002FA77 /* BillingAddressTableViewCell.swift */; };
		45C8B2672316AB460002FA77 /* BillingAddressTableViewCell.xib in Resources */ = {isa = PBXBuildFile; fileRef = 45C8B2652316AB460002FA77 /* BillingAddressTableViewCell.xib */; };
		45C8B2692316B2440002FA77 /* BillingAddressTableViewCellTests.swift in Sources */ = {isa = PBXBuildFile; fileRef = 45C8B2682316B2440002FA77 /* BillingAddressTableViewCellTests.swift */; };
		45D1CF4523BAC2A500945A36 /* ProductTaxClassListSelectorDataSource.swift in Sources */ = {isa = PBXBuildFile; fileRef = 45D1CF4423BAC2A500945A36 /* ProductTaxClassListSelectorDataSource.swift */; };
		45D1CF4723BAC89A00945A36 /* ProductTaxStatusListSelectorDataSource.swift in Sources */ = {isa = PBXBuildFile; fileRef = 45D1CF4623BAC89A00945A36 /* ProductTaxStatusListSelectorDataSource.swift */; };
		45FBDF2B238BF8A300127F77 /* ProductImageCollectionViewCellTests.swift in Sources */ = {isa = PBXBuildFile; fileRef = 45FBDF2A238BF8A300127F77 /* ProductImageCollectionViewCellTests.swift */; };
		45FBDF2D238BF8BF00127F77 /* AddProductImageCollectionViewCellTests.swift in Sources */ = {isa = PBXBuildFile; fileRef = 45FBDF2C238BF8BF00127F77 /* AddProductImageCollectionViewCellTests.swift */; };
		45FBDF34238D33F100127F77 /* MockProduct.swift in Sources */ = {isa = PBXBuildFile; fileRef = 45FBDF33238D33F100127F77 /* MockProduct.swift */; };
		45FBDF39238D3F8800127F77 /* ExtendedAddProductImageCollectionViewCell.xib in Resources */ = {isa = PBXBuildFile; fileRef = 45FBDF36238D3C7500127F77 /* ExtendedAddProductImageCollectionViewCell.xib */; };
		45FBDF3A238D3F8B00127F77 /* ExtendedAddProductImageCollectionViewCell.swift in Sources */ = {isa = PBXBuildFile; fileRef = 45FBDF35238D3C7500127F77 /* ExtendedAddProductImageCollectionViewCell.swift */; };
		45FBDF3C238D4EA800127F77 /* ExtendedAddProductImageCollectionViewCellTests.swift in Sources */ = {isa = PBXBuildFile; fileRef = 45FBDF3B238D4EA800127F77 /* ExtendedAddProductImageCollectionViewCellTests.swift */; };
		74036CC0211B882100E462C2 /* PeriodDataViewController.swift in Sources */ = {isa = PBXBuildFile; fileRef = 74036CBF211B882100E462C2 /* PeriodDataViewController.swift */; };
		740382DB2267D94100A627F4 /* LargeImageTableViewCell.swift in Sources */ = {isa = PBXBuildFile; fileRef = 740382D92267D94100A627F4 /* LargeImageTableViewCell.swift */; };
		740382DC2267D94100A627F4 /* LargeImageTableViewCell.xib in Resources */ = {isa = PBXBuildFile; fileRef = 740382DA2267D94100A627F4 /* LargeImageTableViewCell.xib */; };
		740987B321B87760000E4C80 /* FancyAnimatedButton+Woo.swift in Sources */ = {isa = PBXBuildFile; fileRef = 740987B221B87760000E4C80 /* FancyAnimatedButton+Woo.swift */; };
		740ADFE521C33688009EE5A9 /* licenses.html in Resources */ = {isa = PBXBuildFile; fileRef = 740ADFE421C33688009EE5A9 /* licenses.html */; };
		7421344A210A323C00C13890 /* WooAnalyticsStat.swift in Sources */ = {isa = PBXBuildFile; fileRef = 74213449210A323C00C13890 /* WooAnalyticsStat.swift */; };
		74334F36214AB130006D6AC5 /* ProductTableViewCell.swift in Sources */ = {isa = PBXBuildFile; fileRef = 74334F34214AB12F006D6AC5 /* ProductTableViewCell.swift */; };
		74334F37214AB130006D6AC5 /* ProductTableViewCell.xib in Resources */ = {isa = PBXBuildFile; fileRef = 74334F35214AB12F006D6AC5 /* ProductTableViewCell.xib */; };
		7435E58E21C0151B00216F0F /* OrderNote+Woo.swift in Sources */ = {isa = PBXBuildFile; fileRef = 7435E58D21C0151B00216F0F /* OrderNote+Woo.swift */; };
		7435E59021C0162C00216F0F /* OrderNoteWooTests.swift in Sources */ = {isa = PBXBuildFile; fileRef = 7435E58F21C0162C00216F0F /* OrderNoteWooTests.swift */; };
		743E272021AEF20100D6DC82 /* FancyAlertViewController+Upgrade.swift in Sources */ = {isa = PBXBuildFile; fileRef = 743E271F21AEF20100D6DC82 /* FancyAlertViewController+Upgrade.swift */; };
		743EDD9F214B05350039071B /* TopEarnerStatsItem+Woo.swift in Sources */ = {isa = PBXBuildFile; fileRef = 743EDD9E214B05350039071B /* TopEarnerStatsItem+Woo.swift */; };
		7441E1D221503F77004E6ECE /* IntrinsicTableView.swift in Sources */ = {isa = PBXBuildFile; fileRef = 7441E1D121503F77004E6ECE /* IntrinsicTableView.swift */; };
		7441EBC9226A71AA008BF83D /* TitleBodyTableViewCell.swift in Sources */ = {isa = PBXBuildFile; fileRef = 7441EBC7226A71AA008BF83D /* TitleBodyTableViewCell.swift */; };
		7441EBCA226A71AA008BF83D /* TitleBodyTableViewCell.xib in Resources */ = {isa = PBXBuildFile; fileRef = 7441EBC8226A71AA008BF83D /* TitleBodyTableViewCell.xib */; };
		74460D4022289B7600D7316A /* Coordinator.swift in Sources */ = {isa = PBXBuildFile; fileRef = 74460D3F22289B7600D7316A /* Coordinator.swift */; };
		74460D4222289C7A00D7316A /* StorePickerCoordinator.swift in Sources */ = {isa = PBXBuildFile; fileRef = 74460D4122289C7A00D7316A /* StorePickerCoordinator.swift */; };
		744F00D221B582A9007EFA93 /* StarRatingView.swift in Sources */ = {isa = PBXBuildFile; fileRef = 744F00D121B582A9007EFA93 /* StarRatingView.swift */; };
		7459A6C621B0680300F83A78 /* RequirementsChecker.swift in Sources */ = {isa = PBXBuildFile; fileRef = 7459A6C521B0680300F83A78 /* RequirementsChecker.swift */; };
		746791632108D7C0007CF1DC /* WooAnalyticsTests.swift in Sources */ = {isa = PBXBuildFile; fileRef = 746791622108D7C0007CF1DC /* WooAnalyticsTests.swift */; };
		746FC23D2200A62B00C3096C /* DateWooTests.swift in Sources */ = {isa = PBXBuildFile; fileRef = 746FC23C2200A62B00C3096C /* DateWooTests.swift */; };
		747AA0892107CEC60047A89B /* AnalyticsProvider.swift in Sources */ = {isa = PBXBuildFile; fileRef = 747AA0882107CEC60047A89B /* AnalyticsProvider.swift */; };
		747AA08B2107CF8D0047A89B /* TracksProvider.swift in Sources */ = {isa = PBXBuildFile; fileRef = 747AA08A2107CF8D0047A89B /* TracksProvider.swift */; };
		748AD087219F481B00023535 /* UIView+Animation.swift in Sources */ = {isa = PBXBuildFile; fileRef = 748AD086219F481B00023535 /* UIView+Animation.swift */; };
		748C7780211E18A600814F2C /* OrderStats+Woo.swift in Sources */ = {isa = PBXBuildFile; fileRef = 748C777F211E18A600814F2C /* OrderStats+Woo.swift */; };
		748C7782211E294000814F2C /* Double+Woo.swift in Sources */ = {isa = PBXBuildFile; fileRef = 748C7781211E294000814F2C /* Double+Woo.swift */; };
		748C7784211E2D8400814F2C /* DoubleWooTests.swift in Sources */ = {isa = PBXBuildFile; fileRef = 748C7783211E2D8400814F2C /* DoubleWooTests.swift */; };
		748D34DE214828DD00E21A2F /* TopPerformerDataViewController.xib in Resources */ = {isa = PBXBuildFile; fileRef = 748D34DC214828DC00E21A2F /* TopPerformerDataViewController.xib */; };
		748D34DF214828DD00E21A2F /* TopPerformersViewController.swift in Sources */ = {isa = PBXBuildFile; fileRef = 748D34DD214828DC00E21A2F /* TopPerformersViewController.swift */; };
		748D34E12148291E00E21A2F /* TopPerformerDataViewController.swift in Sources */ = {isa = PBXBuildFile; fileRef = 748D34E02148291E00E21A2F /* TopPerformerDataViewController.swift */; };
		7493BB8E2149852A003071A9 /* TopPerformersHeaderView.swift in Sources */ = {isa = PBXBuildFile; fileRef = 7493BB8C2149852A003071A9 /* TopPerformersHeaderView.swift */; };
		7493BB8F2149852A003071A9 /* TopPerformersHeaderView.xib in Resources */ = {isa = PBXBuildFile; fileRef = 7493BB8D2149852A003071A9 /* TopPerformersHeaderView.xib */; };
		74A33D8021C3F234009E25DE /* LicensesViewController.swift in Sources */ = {isa = PBXBuildFile; fileRef = 74A33D7F21C3F233009E25DE /* LicensesViewController.swift */; };
		74A95B5821C403EA00FEE953 /* pure-min.css in Resources */ = {isa = PBXBuildFile; fileRef = 74A95B5721C403EA00FEE953 /* pure-min.css */; };
		74AAF6A5212A04A900C612B0 /* ChartMarker.swift in Sources */ = {isa = PBXBuildFile; fileRef = 74AAF6A4212A04A900C612B0 /* ChartMarker.swift */; };
		74AFF2EA211B9B1B0038153A /* StoreStatsViewController.swift in Sources */ = {isa = PBXBuildFile; fileRef = 74AFF2E9211B9B1B0038153A /* StoreStatsViewController.swift */; };
		74B5713621CD7604008F9B8E /* SharingHelper.swift in Sources */ = {isa = PBXBuildFile; fileRef = 74B5713521CD7604008F9B8E /* SharingHelper.swift */; };
		74C6FEA521C2F1FA009286B6 /* AboutViewController.swift in Sources */ = {isa = PBXBuildFile; fileRef = 74C6FEA421C2F1FA009286B6 /* AboutViewController.swift */; };
		74D0A5302139CF1300E2919F /* String+Helpers.swift in Sources */ = {isa = PBXBuildFile; fileRef = 74D0A52F2139CF1300E2919F /* String+Helpers.swift */; };
		74E0F441211C9AE600A79CCE /* PeriodDataViewController.xib in Resources */ = {isa = PBXBuildFile; fileRef = 74E0F440211C9AE600A79CCE /* PeriodDataViewController.xib */; };
		74EC34A5225FE21F004BBC2E /* ProductLoaderViewController.swift in Sources */ = {isa = PBXBuildFile; fileRef = 74EC34A4225FE21F004BBC2E /* ProductLoaderViewController.swift */; };
		74EC34A8225FE69C004BBC2E /* ProductDetailsViewController.swift in Sources */ = {isa = PBXBuildFile; fileRef = 74EC34A6225FE69C004BBC2E /* ProductDetailsViewController.swift */; };
		74EC34A9225FE69C004BBC2E /* ProductDetailsViewController.xib in Resources */ = {isa = PBXBuildFile; fileRef = 74EC34A7225FE69C004BBC2E /* ProductDetailsViewController.xib */; };
		74F3015A2200EC0800931B9E /* NSDecimalNumberWooTests.swift in Sources */ = {isa = PBXBuildFile; fileRef = 74F301592200EC0800931B9E /* NSDecimalNumberWooTests.swift */; };
		74F9E9CD214C036400A3F2D2 /* NoPeriodDataTableViewCell.xib in Resources */ = {isa = PBXBuildFile; fileRef = 74F9E9CB214C036400A3F2D2 /* NoPeriodDataTableViewCell.xib */; };
		74F9E9CE214C036400A3F2D2 /* NoPeriodDataTableViewCell.swift in Sources */ = {isa = PBXBuildFile; fileRef = 74F9E9CC214C036400A3F2D2 /* NoPeriodDataTableViewCell.swift */; };
		86DBBB0BDEA3488E2BEBB314 /* Pods_WooCommerce.framework in Frameworks */ = {isa = PBXBuildFile; fileRef = BABE5E07DD787ECA6D2A76DE /* Pods_WooCommerce.framework */; };
		8CD41D4A21F8A7E300CF3C2B /* RELEASE-NOTES.txt in Resources */ = {isa = PBXBuildFile; fileRef = 8CD41D4921F8A7E300CF3C2B /* RELEASE-NOTES.txt */; };
		933A27372222354600C2143A /* Logging.swift in Sources */ = {isa = PBXBuildFile; fileRef = 933A27362222354600C2143A /* Logging.swift */; };
		934CB123224EAB150005CCB9 /* main.swift in Sources */ = {isa = PBXBuildFile; fileRef = 934CB122224EAB150005CCB9 /* main.swift */; };
		9379E1A32255365F006A6BE4 /* TestingMode.storyboard in Resources */ = {isa = PBXBuildFile; fileRef = 9379E1A22255365F006A6BE4 /* TestingMode.storyboard */; };
		9379E1A5225536AD006A6BE4 /* TestAssets.xcassets in Resources */ = {isa = PBXBuildFile; fileRef = 9379E1A4225536AD006A6BE4 /* TestAssets.xcassets */; };
		9379E1A6225537D0006A6BE4 /* TestingAppDelegate.swift in Sources */ = {isa = PBXBuildFile; fileRef = 934CB124224EAB540005CCB9 /* TestingAppDelegate.swift */; };
		93BCF01F20DC2CE200EBF7A1 /* bash_secrets.tpl in Resources */ = {isa = PBXBuildFile; fileRef = 93BCF01E20DC2CE200EBF7A1 /* bash_secrets.tpl */; };
		93FA787221CD2A1A00B663E5 /* CurrencySettingsTests.swift in Sources */ = {isa = PBXBuildFile; fileRef = 93FA787121CD2A1A00B663E5 /* CurrencySettingsTests.swift */; };
		93FA787421CD7E9E00B663E5 /* CurrencySettings.swift in Sources */ = {isa = PBXBuildFile; fileRef = 93FA787321CD7E9E00B663E5 /* CurrencySettings.swift */; };
		B50911302049E27A007D25DC /* DashboardViewController.swift in Sources */ = {isa = PBXBuildFile; fileRef = B509112D2049E27A007D25DC /* DashboardViewController.swift */; };
		B50911312049E27A007D25DC /* OrdersViewController.swift in Sources */ = {isa = PBXBuildFile; fileRef = B509112E2049E27A007D25DC /* OrdersViewController.swift */; };
		B50911322049E27A007D25DC /* SettingsViewController.swift in Sources */ = {isa = PBXBuildFile; fileRef = B509112F2049E27A007D25DC /* SettingsViewController.swift */; };
		B509FED121C041DF000076A9 /* Locale+Woo.swift in Sources */ = {isa = PBXBuildFile; fileRef = B509FED021C041DF000076A9 /* Locale+Woo.swift */; };
		B509FED321C05121000076A9 /* SupportManagerAdapter.swift in Sources */ = {isa = PBXBuildFile; fileRef = B509FED221C05121000076A9 /* SupportManagerAdapter.swift */; };
		B509FED521C052D1000076A9 /* MockupSupportManager.swift in Sources */ = {isa = PBXBuildFile; fileRef = B509FED421C052D1000076A9 /* MockupSupportManager.swift */; };
		B50BB4162141828F00AF0F3C /* FooterSpinnerView.swift in Sources */ = {isa = PBXBuildFile; fileRef = B50BB4152141828F00AF0F3C /* FooterSpinnerView.swift */; };
		B511ED27218A660E005787DC /* StringDescriptor.swift in Sources */ = {isa = PBXBuildFile; fileRef = B511ED26218A660E005787DC /* StringDescriptor.swift */; };
		B517EA18218B232700730EC4 /* StringFormatter+Notes.swift in Sources */ = {isa = PBXBuildFile; fileRef = B517EA17218B232700730EC4 /* StringFormatter+Notes.swift */; };
		B517EA1A218B2D2600730EC4 /* StringFormatterTests.swift in Sources */ = {isa = PBXBuildFile; fileRef = B517EA19218B2D2600730EC4 /* StringFormatterTests.swift */; };
		B517EA1D218B41F200730EC4 /* String+Woo.swift in Sources */ = {isa = PBXBuildFile; fileRef = B517EA1C218B41F200730EC4 /* String+Woo.swift */; };
		B5290ED9219B3FA900A6AF7F /* Date+Woo.swift in Sources */ = {isa = PBXBuildFile; fileRef = B5290ED8219B3FA900A6AF7F /* Date+Woo.swift */; };
		B53A569721123D3B000776C9 /* ResultsControllerUIKitTests.swift in Sources */ = {isa = PBXBuildFile; fileRef = B53A569621123D3B000776C9 /* ResultsControllerUIKitTests.swift */; };
		B53A569B21123E8E000776C9 /* MockupTableView.swift in Sources */ = {isa = PBXBuildFile; fileRef = B53A569A21123E8E000776C9 /* MockupTableView.swift */; };
		B53A569D21123EEB000776C9 /* MockupStorage.swift in Sources */ = {isa = PBXBuildFile; fileRef = B53A569C21123EEB000776C9 /* MockupStorage.swift */; };
		B53A56A22112470C000776C9 /* MockupStorage+Sample.swift in Sources */ = {isa = PBXBuildFile; fileRef = B53A56A12112470C000776C9 /* MockupStorage+Sample.swift */; };
		B53A56A42112483E000776C9 /* Constants.swift in Sources */ = {isa = PBXBuildFile; fileRef = B53A56A32112483D000776C9 /* Constants.swift */; };
		B53B3F37219C75AC00DF1EB6 /* OrderLoaderViewController.swift in Sources */ = {isa = PBXBuildFile; fileRef = B53B3F36219C75AC00DF1EB6 /* OrderLoaderViewController.swift */; };
		B53B3F39219C817800DF1EB6 /* UIStoryboard+Woo.swift in Sources */ = {isa = PBXBuildFile; fileRef = B53B3F38219C817800DF1EB6 /* UIStoryboard+Woo.swift */; };
		B53B898920D450AF00EDB467 /* SessionManagerTests.swift in Sources */ = {isa = PBXBuildFile; fileRef = B53B898820D450AF00EDB467 /* SessionManagerTests.swift */; };
		B53B898D20D462A000EDB467 /* DefaultStoresManager.swift in Sources */ = {isa = PBXBuildFile; fileRef = B53B898C20D462A000EDB467 /* DefaultStoresManager.swift */; };
		B541B2132189E7FD008FE7C1 /* ScannerWooTests.swift in Sources */ = {isa = PBXBuildFile; fileRef = B541B2122189E7FD008FE7C1 /* ScannerWooTests.swift */; };
		B541B2152189EEA1008FE7C1 /* Scanner+Helpers.swift in Sources */ = {isa = PBXBuildFile; fileRef = B541B2142189EEA1008FE7C1 /* Scanner+Helpers.swift */; };
		B541B2172189EED4008FE7C1 /* NSMutableAttributedString+Helpers.swift in Sources */ = {isa = PBXBuildFile; fileRef = B541B2162189EED4008FE7C1 /* NSMutableAttributedString+Helpers.swift */; };
		B541B21A2189F3A2008FE7C1 /* StringFormatter.swift in Sources */ = {isa = PBXBuildFile; fileRef = B541B2192189F3A2008FE7C1 /* StringFormatter.swift */; };
		B541B21C2189F3D8008FE7C1 /* StringStyles.swift in Sources */ = {isa = PBXBuildFile; fileRef = B541B21B2189F3D8008FE7C1 /* StringStyles.swift */; };
		B541B220218A007C008FE7C1 /* NSMutableParagraphStyle+Helpers.swift in Sources */ = {isa = PBXBuildFile; fileRef = B541B21F218A007C008FE7C1 /* NSMutableParagraphStyle+Helpers.swift */; };
		B541B223218A29A6008FE7C1 /* NSParagraphStyle+Woo.swift in Sources */ = {isa = PBXBuildFile; fileRef = B541B222218A29A6008FE7C1 /* NSParagraphStyle+Woo.swift */; };
		B541B226218A412C008FE7C1 /* UIFont+Woo.swift in Sources */ = {isa = PBXBuildFile; fileRef = B541B225218A412C008FE7C1 /* UIFont+Woo.swift */; };
		B54FBE552111F70700390F57 /* ResultsController+UIKit.swift in Sources */ = {isa = PBXBuildFile; fileRef = B54FBE542111F70700390F57 /* ResultsController+UIKit.swift */; };
		B55401692170D5E10067DC90 /* ChartPlaceholderView.swift in Sources */ = {isa = PBXBuildFile; fileRef = B55401682170D5E10067DC90 /* ChartPlaceholderView.swift */; };
		B554016B2170D6010067DC90 /* ChartPlaceholderView.xib in Resources */ = {isa = PBXBuildFile; fileRef = B554016A2170D6010067DC90 /* ChartPlaceholderView.xib */; };
		B554E1792152F20000F31188 /* UINavigationBar+Appearance.swift in Sources */ = {isa = PBXBuildFile; fileRef = B554E1782152F20000F31188 /* UINavigationBar+Appearance.swift */; };
		B554E17B2152F27200F31188 /* UILabel+Appearance.swift in Sources */ = {isa = PBXBuildFile; fileRef = B554E17A2152F27200F31188 /* UILabel+Appearance.swift */; };
		B555530D21B57DC300449E71 /* UserNotificationsCenterAdapter.swift in Sources */ = {isa = PBXBuildFile; fileRef = B555530C21B57DC300449E71 /* UserNotificationsCenterAdapter.swift */; };
		B555530F21B57DE700449E71 /* ApplicationAdapter.swift in Sources */ = {isa = PBXBuildFile; fileRef = B555530E21B57DE700449E71 /* ApplicationAdapter.swift */; };
		B555531121B57E6F00449E71 /* MockupApplicationAdapter.swift in Sources */ = {isa = PBXBuildFile; fileRef = B555531021B57E6F00449E71 /* MockupApplicationAdapter.swift */; };
		B555531321B57E8800449E71 /* MockupUserNotificationsCenterAdapter.swift in Sources */ = {isa = PBXBuildFile; fileRef = B555531221B57E8800449E71 /* MockupUserNotificationsCenterAdapter.swift */; };
		B557652B20F681E800185843 /* StoreTableViewCell.swift in Sources */ = {isa = PBXBuildFile; fileRef = B557652A20F681E800185843 /* StoreTableViewCell.swift */; };
		B557652D20F6827900185843 /* StoreTableViewCell.xib in Resources */ = {isa = PBXBuildFile; fileRef = B557652C20F6827900185843 /* StoreTableViewCell.xib */; };
		B559EBAF20A0BF8F00836CD4 /* README.md in Resources */ = {isa = PBXBuildFile; fileRef = B559EBAD20A0BF8E00836CD4 /* README.md */; };
		B559EBB020A0BF8F00836CD4 /* LICENSE in Resources */ = {isa = PBXBuildFile; fileRef = B559EBAE20A0BF8F00836CD4 /* LICENSE */; };
		B55BC1F121A878A30011A0C0 /* String+HTML.swift in Sources */ = {isa = PBXBuildFile; fileRef = B55BC1F021A878A30011A0C0 /* String+HTML.swift */; };
		B55BC1F321A8790F0011A0C0 /* StringHTMLTests.swift in Sources */ = {isa = PBXBuildFile; fileRef = B55BC1F221A8790F0011A0C0 /* StringHTMLTests.swift */; };
		B55D4BFD20B5CDE700D7A50F /* replace_secrets.rb in Resources */ = {isa = PBXBuildFile; fileRef = B55D4BFB20B5CDE600D7A50F /* replace_secrets.rb */; };
		B55D4C0620B6027200D7A50F /* AuthenticationManager.swift in Sources */ = {isa = PBXBuildFile; fileRef = B55D4C0520B6027100D7A50F /* AuthenticationManager.swift */; };
		B55D4C2720B717C000D7A50F /* UserAgent.swift in Sources */ = {isa = PBXBuildFile; fileRef = B55D4C2620B717C000D7A50F /* UserAgent.swift */; };
		B560D68A2195BD100027BB7E /* NoteDetailsCommentTableViewCell.xib in Resources */ = {isa = PBXBuildFile; fileRef = B560D6892195BD100027BB7E /* NoteDetailsCommentTableViewCell.xib */; };
		B560D68C2195BD1E0027BB7E /* NoteDetailsCommentTableViewCell.swift in Sources */ = {isa = PBXBuildFile; fileRef = B560D68B2195BD1D0027BB7E /* NoteDetailsCommentTableViewCell.swift */; };
		B56BBD16214820A70053A32D /* SyncCoordinatorTests.swift in Sources */ = {isa = PBXBuildFile; fileRef = B56BBD15214820A70053A32D /* SyncCoordinatorTests.swift */; };
		B56C721221B5B44000E5E85B /* PushNotificationsConfiguration.swift in Sources */ = {isa = PBXBuildFile; fileRef = B56C721121B5B44000E5E85B /* PushNotificationsConfiguration.swift */; };
		B56C721421B5BBC000E5E85B /* MockupStoresManager.swift in Sources */ = {isa = PBXBuildFile; fileRef = B56C721321B5BBC000E5E85B /* MockupStoresManager.swift */; };
		B56DB3CA2049BFAA00D4AA8E /* AppDelegate.swift in Sources */ = {isa = PBXBuildFile; fileRef = B56DB3C92049BFAA00D4AA8E /* AppDelegate.swift */; };
		B56DB3CF2049BFAA00D4AA8E /* Main.storyboard in Resources */ = {isa = PBXBuildFile; fileRef = B56DB3CD2049BFAA00D4AA8E /* Main.storyboard */; };
		B56DB3D42049BFAA00D4AA8E /* Assets.xcassets in Resources */ = {isa = PBXBuildFile; fileRef = B56DB3D32049BFAA00D4AA8E /* Assets.xcassets */; };
		B56DB3D72049BFAA00D4AA8E /* LaunchScreen.storyboard in Resources */ = {isa = PBXBuildFile; fileRef = B56DB3D52049BFAA00D4AA8E /* LaunchScreen.storyboard */; };
		B5718D6521B56B400026C9F0 /* PushNotificationsManagerTests.swift in Sources */ = {isa = PBXBuildFile; fileRef = B5718D6421B56B3F0026C9F0 /* PushNotificationsManagerTests.swift */; };
		B573B1A0219DC2690081C78C /* Localizable.strings in Resources */ = {isa = PBXBuildFile; fileRef = B573B19D219DC2690081C78C /* Localizable.strings */; };
		B57B678A2107546E00AF8905 /* Address+Woo.swift in Sources */ = {isa = PBXBuildFile; fileRef = B57B67892107546E00AF8905 /* Address+Woo.swift */; };
		B57B678E21078C5400AF8905 /* OrderItemViewModel.swift in Sources */ = {isa = PBXBuildFile; fileRef = B57B678D21078C5400AF8905 /* OrderItemViewModel.swift */; };
		B57C5C9221B80E3C00FF82B2 /* APNSDevice+Woo.swift in Sources */ = {isa = PBXBuildFile; fileRef = B57C5C9121B80E3B00FF82B2 /* APNSDevice+Woo.swift */; };
		B57C5C9421B80E4700FF82B2 /* Data+Woo.swift in Sources */ = {isa = PBXBuildFile; fileRef = B57C5C9321B80E4700FF82B2 /* Data+Woo.swift */; };
		B57C5C9621B80E5500FF82B2 /* Dictionary+Woo.swift in Sources */ = {isa = PBXBuildFile; fileRef = B57C5C9521B80E5400FF82B2 /* Dictionary+Woo.swift */; };
		B57C5C9921B80E7100FF82B2 /* DictionaryWooTests.swift in Sources */ = {isa = PBXBuildFile; fileRef = B57C5C9721B80E7100FF82B2 /* DictionaryWooTests.swift */; };
		B57C5C9A21B80E7100FF82B2 /* DataWooTests.swift in Sources */ = {isa = PBXBuildFile; fileRef = B57C5C9821B80E7100FF82B2 /* DataWooTests.swift */; };
		B57C5C9E21B80E8300FF82B2 /* SessionManager+Internal.swift in Sources */ = {isa = PBXBuildFile; fileRef = B57C5C9C21B80E8200FF82B2 /* SessionManager+Internal.swift */; };
		B57C5C9F21B80E8300FF82B2 /* SampleError.swift in Sources */ = {isa = PBXBuildFile; fileRef = B57C5C9D21B80E8200FF82B2 /* SampleError.swift */; };
		B57C743D20F5493300EEFC87 /* AccountHeaderView.swift in Sources */ = {isa = PBXBuildFile; fileRef = B57C743C20F5493300EEFC87 /* AccountHeaderView.swift */; };
		B57C744320F54F1C00EEFC87 /* AccountHeaderView.xib in Resources */ = {isa = PBXBuildFile; fileRef = B57C744220F54F1C00EEFC87 /* AccountHeaderView.xib */; };
		B57C744520F55BA600EEFC87 /* NSObject+Helpers.swift in Sources */ = {isa = PBXBuildFile; fileRef = B57C744420F55BA600EEFC87 /* NSObject+Helpers.swift */; };
		B57C744720F55BC800EEFC87 /* UIView+Helpers.swift in Sources */ = {isa = PBXBuildFile; fileRef = B57C744620F55BC800EEFC87 /* UIView+Helpers.swift */; };
		B57C744A20F5649300EEFC87 /* EmptyStoresTableViewCell.swift in Sources */ = {isa = PBXBuildFile; fileRef = B57C744920F5649300EEFC87 /* EmptyStoresTableViewCell.swift */; };
		B57C744C20F564B400EEFC87 /* EmptyStoresTableViewCell.xib in Resources */ = {isa = PBXBuildFile; fileRef = B57C744B20F564B400EEFC87 /* EmptyStoresTableViewCell.xib */; };
		B57C744E20F56E3800EEFC87 /* UITableViewCell+Helpers.swift in Sources */ = {isa = PBXBuildFile; fileRef = B57C744D20F56E3800EEFC87 /* UITableViewCell+Helpers.swift */; };
		B57C745120F56EE900EEFC87 /* UITableViewCellHelpersTests.swift in Sources */ = {isa = PBXBuildFile; fileRef = B57C745020F56EE900EEFC87 /* UITableViewCellHelpersTests.swift */; };
		B582F95920FFCEAA0060934A /* UITableViewHeaderFooterView+Helpers.swift in Sources */ = {isa = PBXBuildFile; fileRef = B582F95820FFCEAA0060934A /* UITableViewHeaderFooterView+Helpers.swift */; };
		B586906621A5F4B1001F1EFC /* UINavigationController+Woo.swift in Sources */ = {isa = PBXBuildFile; fileRef = B586906521A5F4B1001F1EFC /* UINavigationController+Woo.swift */; };
		B58B4AB22108F01700076FDD /* NoticeView.swift in Sources */ = {isa = PBXBuildFile; fileRef = B58B4AAF2108F01400076FDD /* NoticeView.swift */; };
		B58B4AB32108F01700076FDD /* DefaultNoticePresenter.swift in Sources */ = {isa = PBXBuildFile; fileRef = B58B4AB02108F01600076FDD /* DefaultNoticePresenter.swift */; };
		B58B4AB62108F11C00076FDD /* Notice.swift in Sources */ = {isa = PBXBuildFile; fileRef = B58B4AB52108F11C00076FDD /* Notice.swift */; };
		B58B4AB82108F14700076FDD /* NoticeNotificationInfo.swift in Sources */ = {isa = PBXBuildFile; fileRef = B58B4AB72108F14700076FDD /* NoticeNotificationInfo.swift */; };
		B58B4AC02108FF6100076FDD /* Array+Helpers.swift in Sources */ = {isa = PBXBuildFile; fileRef = B58B4ABF2108FF6100076FDD /* Array+Helpers.swift */; };
		B5980A6121AC878900EBF596 /* UIDevice+Woo.swift in Sources */ = {isa = PBXBuildFile; fileRef = B5980A6021AC878900EBF596 /* UIDevice+Woo.swift */; };
		B5980A6321AC879F00EBF596 /* Bundle+Woo.swift in Sources */ = {isa = PBXBuildFile; fileRef = B5980A6221AC879F00EBF596 /* Bundle+Woo.swift */; };
		B5980A6521AC905C00EBF596 /* UIDeviceWooTests.swift in Sources */ = {isa = PBXBuildFile; fileRef = B5980A6421AC905C00EBF596 /* UIDeviceWooTests.swift */; };
		B5980A6721AC91AA00EBF596 /* BundleWooTests.swift in Sources */ = {isa = PBXBuildFile; fileRef = B5980A6621AC91AA00EBF596 /* BundleWooTests.swift */; };
		B59C09D92188CBB100AB41D6 /* Array+Notes.swift in Sources */ = {isa = PBXBuildFile; fileRef = B59C09D82188CBB100AB41D6 /* Array+Notes.swift */; };
		B59C09DC2188D70200AB41D6 /* Notifications.storyboard in Resources */ = {isa = PBXBuildFile; fileRef = B59C09DB2188D70200AB41D6 /* Notifications.storyboard */; };
		B59D1EDF219072CC009D1978 /* ProductReviewTableViewCell.swift in Sources */ = {isa = PBXBuildFile; fileRef = B59D1EDE219072CC009D1978 /* ProductReviewTableViewCell.swift */; };
		B59D1EE121907304009D1978 /* ProductReviewTableViewCell.xib in Resources */ = {isa = PBXBuildFile; fileRef = B59D1EE021907304009D1978 /* ProductReviewTableViewCell.xib */; };
		B59D1EE321907C7B009D1978 /* NSAttributedString+Helpers.swift in Sources */ = {isa = PBXBuildFile; fileRef = B59D1EE221907C7B009D1978 /* NSAttributedString+Helpers.swift */; };
		B59D1EE5219080B4009D1978 /* Note+Woo.swift in Sources */ = {isa = PBXBuildFile; fileRef = B59D1EE4219080B4009D1978 /* Note+Woo.swift */; };
		B59D1EE821908A08009D1978 /* Noticons.ttf in Resources */ = {isa = PBXBuildFile; fileRef = B59D1EE6219089A3009D1978 /* Noticons.ttf */; };
		B59D1EEA2190AE96009D1978 /* StorageNote+Woo.swift in Sources */ = {isa = PBXBuildFile; fileRef = B59D1EE92190AE96009D1978 /* StorageNote+Woo.swift */; };
		B59D1EEC2190B08B009D1978 /* Age.swift in Sources */ = {isa = PBXBuildFile; fileRef = B59D1EEB2190B08B009D1978 /* Age.swift */; };
		B59D49CD219B587E006BF0AD /* UILabel+OrderStatus.swift in Sources */ = {isa = PBXBuildFile; fileRef = B59D49CC219B587E006BF0AD /* UILabel+OrderStatus.swift */; };
		B5A56BF0219F2CE90065A902 /* VerticalButton.swift in Sources */ = {isa = PBXBuildFile; fileRef = B5A56BEF219F2CE90065A902 /* VerticalButton.swift */; };
		B5A56BF3219F46470065A902 /* UIButton+Animations.swift in Sources */ = {isa = PBXBuildFile; fileRef = B5A56BF2219F46470065A902 /* UIButton+Animations.swift */; };
		B5A56BF5219F5AB20065A902 /* NSNotificationName+Woo.swift in Sources */ = {isa = PBXBuildFile; fileRef = B5A56BF4219F5AB20065A902 /* NSNotificationName+Woo.swift */; };
		B5A82EE221025C450053ADC8 /* FulfillViewController.swift in Sources */ = {isa = PBXBuildFile; fileRef = B5A82EE121025C450053ADC8 /* FulfillViewController.swift */; };
		B5A82EE521025E550053ADC8 /* FulfillViewController.xib in Resources */ = {isa = PBXBuildFile; fileRef = B5A82EE421025E550053ADC8 /* FulfillViewController.xib */; };
		B5A82EE7210263460053ADC8 /* UIViewController+Helpers.swift in Sources */ = {isa = PBXBuildFile; fileRef = B5A82EE6210263460053ADC8 /* UIViewController+Helpers.swift */; };
		B5A8532220BDBFAF00FAAB4D /* CircularImageView.swift in Sources */ = {isa = PBXBuildFile; fileRef = B5A8532120BDBFAE00FAAB4D /* CircularImageView.swift */; };
		B5A8F8A920B84D3F00D211DE /* ApiCredentials.swift in Sources */ = {isa = PBXBuildFile; fileRef = B5A8F8A720B84D3F00D211DE /* ApiCredentials.swift */; };
		B5A8F8AD20B88D9900D211DE /* LoginPrologueViewController.swift in Sources */ = {isa = PBXBuildFile; fileRef = B5A8F8AC20B88D9900D211DE /* LoginPrologueViewController.swift */; };
		B5A8F8AF20B88DCC00D211DE /* LoginPrologueViewController.xib in Resources */ = {isa = PBXBuildFile; fileRef = B5A8F8AE20B88DCC00D211DE /* LoginPrologueViewController.xib */; };
		B5AA7B3D20ED5D15004DA14F /* SessionManager.swift in Sources */ = {isa = PBXBuildFile; fileRef = B5AA7B3C20ED5D15004DA14F /* SessionManager.swift */; };
		B5AA7B3F20ED81C2004DA14F /* UserDefaults+Woo.swift in Sources */ = {isa = PBXBuildFile; fileRef = B5AA7B3E20ED81C2004DA14F /* UserDefaults+Woo.swift */; };
		B5BBD6DE21B1703700E3207E /* PushNotificationsManager.swift in Sources */ = {isa = PBXBuildFile; fileRef = B5BBD6DD21B1703600E3207E /* PushNotificationsManager.swift */; };
		B5BE75DB213F1D1E00909A14 /* OverlayMessageView.swift in Sources */ = {isa = PBXBuildFile; fileRef = B5BE75DA213F1D1E00909A14 /* OverlayMessageView.swift */; };
		B5BE75DD213F1D3D00909A14 /* OverlayMessageView.xib in Resources */ = {isa = PBXBuildFile; fileRef = B5BE75DC213F1D3D00909A14 /* OverlayMessageView.xib */; };
		B5C3876421C41B9F006CE970 /* UIApplication+Woo.swift in Sources */ = {isa = PBXBuildFile; fileRef = B5C3876321C41B9F006CE970 /* UIApplication+Woo.swift */; };
		B5C3B5E320D189E60072CB9D /* Networking.framework in Frameworks */ = {isa = PBXBuildFile; fileRef = B5C3B5E220D189E60072CB9D /* Networking.framework */; };
		B5C3B5E520D189EA0072CB9D /* Storage.framework in Frameworks */ = {isa = PBXBuildFile; fileRef = B5C3B5E420D189EA0072CB9D /* Storage.framework */; };
		B5C3B5E720D189ED0072CB9D /* Yosemite.framework in Frameworks */ = {isa = PBXBuildFile; fileRef = B5C3B5E620D189ED0072CB9D /* Yosemite.framework */; };
		B5C3B5E820D189F30072CB9D /* Networking.framework in Embed Frameworks */ = {isa = PBXBuildFile; fileRef = B5C3B5E220D189E60072CB9D /* Networking.framework */; settings = {ATTRIBUTES = (CodeSignOnCopy, RemoveHeadersOnCopy, ); }; };
		B5C3B5E920D189F70072CB9D /* Yosemite.framework in Embed Frameworks */ = {isa = PBXBuildFile; fileRef = B5C3B5E620D189ED0072CB9D /* Yosemite.framework */; settings = {ATTRIBUTES = (CodeSignOnCopy, RemoveHeadersOnCopy, ); }; };
		B5C3B5EA20D189FC0072CB9D /* Storage.framework in Embed Frameworks */ = {isa = PBXBuildFile; fileRef = B5C3B5E420D189EA0072CB9D /* Storage.framework */; settings = {ATTRIBUTES = (CodeSignOnCopy, RemoveHeadersOnCopy, ); }; };
		B5C6CE612190D28E00515926 /* NSAttributedStringHelperTests.swift in Sources */ = {isa = PBXBuildFile; fileRef = B5C6CE602190D28E00515926 /* NSAttributedStringHelperTests.swift */; };
		B5D1AFB420BC445A00DB0E8C /* Images.xcassets in Resources */ = {isa = PBXBuildFile; fileRef = B5D1AFB320BC445900DB0E8C /* Images.xcassets */; };
		B5D1AFB820BC510200DB0E8C /* UIImage+Woo.swift in Sources */ = {isa = PBXBuildFile; fileRef = B5D1AFB720BC510200DB0E8C /* UIImage+Woo.swift */; };
		B5D1AFC020BC67C200DB0E8C /* WooConstants.swift in Sources */ = {isa = PBXBuildFile; fileRef = B5D1AFBF20BC67C200DB0E8C /* WooConstants.swift */; };
		B5D1AFC620BC7B7300DB0E8C /* StorePickerViewController.swift in Sources */ = {isa = PBXBuildFile; fileRef = B5D1AFC520BC7B7300DB0E8C /* StorePickerViewController.swift */; };
		B5D1AFC820BC7B9600DB0E8C /* StorePickerViewController.xib in Resources */ = {isa = PBXBuildFile; fileRef = B5D1AFC720BC7B9600DB0E8C /* StorePickerViewController.xib */; };
		B5D6DC54214802740003E48A /* SyncCoordinator.swift in Sources */ = {isa = PBXBuildFile; fileRef = B5D6DC53214802740003E48A /* SyncCoordinator.swift */; };
		B5DB01B52114AB2D00A4F797 /* CrashLogging.swift in Sources */ = {isa = PBXBuildFile; fileRef = B5DB01B42114AB2D00A4F797 /* CrashLogging.swift */; };
		B5DBF3C320E1484400B53AED /* StoresManagerTests.swift in Sources */ = {isa = PBXBuildFile; fileRef = B5DBF3C220E1484400B53AED /* StoresManagerTests.swift */; };
		B5DBF3C520E148E000B53AED /* DeauthenticatedState.swift in Sources */ = {isa = PBXBuildFile; fileRef = B5DBF3C420E148E000B53AED /* DeauthenticatedState.swift */; };
		B5DBF3CB20E149CC00B53AED /* AuthenticatedState.swift in Sources */ = {isa = PBXBuildFile; fileRef = B5DBF3CA20E149CC00B53AED /* AuthenticatedState.swift */; };
		B5F355EF21CD500200A7077A /* SearchViewController.swift in Sources */ = {isa = PBXBuildFile; fileRef = B5F355EE21CD500200A7077A /* SearchViewController.swift */; };
		B5F355F121CD504400A7077A /* SearchViewController.xib in Resources */ = {isa = PBXBuildFile; fileRef = B5F355F021CD504400A7077A /* SearchViewController.xib */; };
		B5F571A421BEC90D0010D1B8 /* NoteDetailsHeaderPlainTableViewCell.swift in Sources */ = {isa = PBXBuildFile; fileRef = B5F571A321BEC90D0010D1B8 /* NoteDetailsHeaderPlainTableViewCell.swift */; };
		B5F571A621BEC92A0010D1B8 /* NoteDetailsHeaderPlainTableViewCell.xib in Resources */ = {isa = PBXBuildFile; fileRef = B5F571A521BEC92A0010D1B8 /* NoteDetailsHeaderPlainTableViewCell.xib */; };
		B5F571A921BEECA50010D1B8 /* Responses in Resources */ = {isa = PBXBuildFile; fileRef = B5F571A821BEECA50010D1B8 /* Responses */; };
		B5F571AB21BEECB60010D1B8 /* NoteWooTests.swift in Sources */ = {isa = PBXBuildFile; fileRef = B5F571AA21BEECB60010D1B8 /* NoteWooTests.swift */; };
		B5F571B021BF149D0010D1B8 /* o.caf in Resources */ = {isa = PBXBuildFile; fileRef = B5F571AF21BF149D0010D1B8 /* o.caf */; };
		B5F8B7E02194759100DAB7E2 /* ReviewDetailsViewController.swift in Sources */ = {isa = PBXBuildFile; fileRef = B5F8B7DF2194759100DAB7E2 /* ReviewDetailsViewController.swift */; };
		B5F8B7E5219478FA00DAB7E2 /* ReviewDetailsViewController.xib in Resources */ = {isa = PBXBuildFile; fileRef = B5F8B7E4219478FA00DAB7E2 /* ReviewDetailsViewController.xib */; };
		B5FD110E21D3CB8500560344 /* OrderTableViewCell.xib in Resources */ = {isa = PBXBuildFile; fileRef = B5FD110D21D3CB8500560344 /* OrderTableViewCell.xib */; };
		B5FD111221D3CE7700560344 /* NewNoteViewController.xib in Resources */ = {isa = PBXBuildFile; fileRef = B5FD111121D3CE7700560344 /* NewNoteViewController.xib */; };
		B5FD111621D3F13700560344 /* BordersView.swift in Sources */ = {isa = PBXBuildFile; fileRef = B5FD111521D3F13700560344 /* BordersView.swift */; };
		B873E8F8E103966D2182EE67 /* Pods_WooCommerceTests.framework in Frameworks */ = {isa = PBXBuildFile; fileRef = 6DC4526F9A7357761197EBF0 /* Pods_WooCommerceTests.framework */; };
		CE021535215BE3AB00C19555 /* LoginNavigationController+Woo.swift in Sources */ = {isa = PBXBuildFile; fileRef = CE021534215BE3AB00C19555 /* LoginNavigationController+Woo.swift */; };
		CE0F17CF22A8105800964A63 /* ReadMoreTableViewCell.swift in Sources */ = {isa = PBXBuildFile; fileRef = CE0F17CD22A8105800964A63 /* ReadMoreTableViewCell.swift */; };
		CE0F17D022A8105800964A63 /* ReadMoreTableViewCell.xib in Resources */ = {isa = PBXBuildFile; fileRef = CE0F17CE22A8105800964A63 /* ReadMoreTableViewCell.xib */; };
		CE0F17D222A8308900964A63 /* FancyAlertController+PurchaseNote.swift in Sources */ = {isa = PBXBuildFile; fileRef = CE0F17D122A8308900964A63 /* FancyAlertController+PurchaseNote.swift */; };
		CE14452E2188C11700A991D8 /* ZendeskManager.swift in Sources */ = {isa = PBXBuildFile; fileRef = CE14452D2188C11700A991D8 /* ZendeskManager.swift */; };
		CE15524A21FFB10100EAA690 /* ApplicationLogViewController.swift in Sources */ = {isa = PBXBuildFile; fileRef = CE15524921FFB10100EAA690 /* ApplicationLogViewController.swift */; };
		CE16177A21B7192A00B82A47 /* AuthenticationConstants.swift in Sources */ = {isa = PBXBuildFile; fileRef = CE16177921B7192A00B82A47 /* AuthenticationConstants.swift */; };
		CE1AFE622200B1BD00432745 /* ApplicationLogDetailViewController.swift in Sources */ = {isa = PBXBuildFile; fileRef = CE1AFE612200B1BD00432745 /* ApplicationLogDetailViewController.swift */; };
		CE1CCB402056F21C000EE3AC /* Style.swift in Sources */ = {isa = PBXBuildFile; fileRef = CE1CCB3F2056F21C000EE3AC /* Style.swift */; };
		CE1CCB4B20570B1F000EE3AC /* OrderTableViewCell.swift in Sources */ = {isa = PBXBuildFile; fileRef = CE1CCB4A20570B1F000EE3AC /* OrderTableViewCell.swift */; };
		CE1D5A55228A0AD200DF3715 /* TwoColumnTableViewCell.swift in Sources */ = {isa = PBXBuildFile; fileRef = CE1D5A53228A0AD200DF3715 /* TwoColumnTableViewCell.swift */; };
		CE1D5A56228A0AD200DF3715 /* TwoColumnTableViewCell.xib in Resources */ = {isa = PBXBuildFile; fileRef = CE1D5A54228A0AD200DF3715 /* TwoColumnTableViewCell.xib */; };
		CE1D5A59228A1C2C00DF3715 /* ProductReviewsTableViewCell.swift in Sources */ = {isa = PBXBuildFile; fileRef = CE1D5A57228A1C2C00DF3715 /* ProductReviewsTableViewCell.swift */; };
		CE1D5A5A228A1C2C00DF3715 /* ProductReviewsTableViewCell.xib in Resources */ = {isa = PBXBuildFile; fileRef = CE1D5A58228A1C2C00DF3715 /* ProductReviewsTableViewCell.xib */; };
		CE1EC8C820B478B6009762BF /* TwoColumnLabelView.xib in Resources */ = {isa = PBXBuildFile; fileRef = CE1EC8C720B478B6009762BF /* TwoColumnLabelView.xib */; };
		CE1EC8CA20B479F1009762BF /* TwoColumnLabelView.swift in Sources */ = {isa = PBXBuildFile; fileRef = CE1EC8C920B479F1009762BF /* TwoColumnLabelView.swift */; };
		CE1EC8EC20B8A3FF009762BF /* LeftImageTableViewCell.swift in Sources */ = {isa = PBXBuildFile; fileRef = CE1EC8EA20B8A3FF009762BF /* LeftImageTableViewCell.swift */; };
		CE1EC8F020B8A408009762BF /* OrderNoteTableViewCell.xib in Resources */ = {isa = PBXBuildFile; fileRef = CE1EC8EE20B8A408009762BF /* OrderNoteTableViewCell.xib */; };
		CE1EC8F120B8A408009762BF /* OrderNoteTableViewCell.swift in Sources */ = {isa = PBXBuildFile; fileRef = CE1EC8EF20B8A408009762BF /* OrderNoteTableViewCell.swift */; };
		CE1F51252064179A00C6C810 /* UILabel+Helpers.swift in Sources */ = {isa = PBXBuildFile; fileRef = CE1F51242064179A00C6C810 /* UILabel+Helpers.swift */; };
		CE1F51272064345B00C6C810 /* UIColor+Helpers.swift in Sources */ = {isa = PBXBuildFile; fileRef = CE1F51262064345B00C6C810 /* UIColor+Helpers.swift */; };
		CE1F512920697F0100C6C810 /* UIFont+Helpers.swift in Sources */ = {isa = PBXBuildFile; fileRef = CE1F512820697F0100C6C810 /* UIFont+Helpers.swift */; };
		CE1F512B206985DF00C6C810 /* PaddedLabel.swift in Sources */ = {isa = PBXBuildFile; fileRef = CE1F512A206985DF00C6C810 /* PaddedLabel.swift */; };
		CE21B3D720FE669A00A259D5 /* BasicTableViewCell.swift in Sources */ = {isa = PBXBuildFile; fileRef = CE21B3D520FE669A00A259D5 /* BasicTableViewCell.swift */; };
		CE21B3D820FE669A00A259D5 /* BasicTableViewCell.xib in Resources */ = {isa = PBXBuildFile; fileRef = CE21B3D620FE669A00A259D5 /* BasicTableViewCell.xib */; };
		CE21B3DD20FF9BC200A259D5 /* ProductListViewController.swift in Sources */ = {isa = PBXBuildFile; fileRef = CE21B3DC20FF9BC200A259D5 /* ProductListViewController.swift */; };
		CE21B3E020FFC59700A259D5 /* ProductDetailsTableViewCell.swift in Sources */ = {isa = PBXBuildFile; fileRef = CE21B3DE20FFC59700A259D5 /* ProductDetailsTableViewCell.swift */; };
		CE21B3E120FFC59700A259D5 /* ProductDetailsTableViewCell.xib in Resources */ = {isa = PBXBuildFile; fileRef = CE21B3DF20FFC59700A259D5 /* ProductDetailsTableViewCell.xib */; };
		CE22571B20E16FBC0037F478 /* LeftImageTableViewCell.xib in Resources */ = {isa = PBXBuildFile; fileRef = CE1EC8EB20B8A3FF009762BF /* LeftImageTableViewCell.xib */; };
		CE227097228F152400C0626C /* WooBasicTableViewCell.swift in Sources */ = {isa = PBXBuildFile; fileRef = CE227096228F152400C0626C /* WooBasicTableViewCell.swift */; };
		CE227099228F180B00C0626C /* WooBasicTableViewCell.xib in Resources */ = {isa = PBXBuildFile; fileRef = CE227098228F180B00C0626C /* WooBasicTableViewCell.xib */; };
		CE22709B228F362600C0626C /* ProductDetailsViewModel.swift in Sources */ = {isa = PBXBuildFile; fileRef = CE22709A228F362600C0626C /* ProductDetailsViewModel.swift */; };
		CE22709F2293052700C0626C /* WebviewHelper.swift in Sources */ = {isa = PBXBuildFile; fileRef = CE22709E2293052700C0626C /* WebviewHelper.swift */; };
		CE22E3F72170E23C005A6BEF /* PrivacySettingsViewController.swift in Sources */ = {isa = PBXBuildFile; fileRef = CE22E3F62170E23C005A6BEF /* PrivacySettingsViewController.swift */; };
		CE22E3FB21714776005A6BEF /* TopLeftImageTableViewCell.swift in Sources */ = {isa = PBXBuildFile; fileRef = CE22E3F921714776005A6BEF /* TopLeftImageTableViewCell.swift */; };
		CE22E3FC21714776005A6BEF /* TopLeftImageTableViewCell.xib in Resources */ = {isa = PBXBuildFile; fileRef = CE22E3FA21714776005A6BEF /* TopLeftImageTableViewCell.xib */; };
		CE2409F1215D12D30091F887 /* WooNavigationController.swift in Sources */ = {isa = PBXBuildFile; fileRef = CE2409F0215D12D30091F887 /* WooNavigationController.swift */; };
		CE24BCCF212DE8A6001CD12E /* HeadlineLabelTableViewCell.swift in Sources */ = {isa = PBXBuildFile; fileRef = CE24BCCD212DE8A6001CD12E /* HeadlineLabelTableViewCell.swift */; };
		CE24BCD0212DE8A6001CD12E /* HeadlineLabelTableViewCell.xib in Resources */ = {isa = PBXBuildFile; fileRef = CE24BCCE212DE8A6001CD12E /* HeadlineLabelTableViewCell.xib */; };
		CE24BCD8212F25D4001CD12E /* StorageOrder+Woo.swift in Sources */ = {isa = PBXBuildFile; fileRef = CE24BCD7212F25D4001CD12E /* StorageOrder+Woo.swift */; };
		CE263DE8206ACE3E0015A693 /* MainTabBarController.swift in Sources */ = {isa = PBXBuildFile; fileRef = CE263DE7206ACE3E0015A693 /* MainTabBarController.swift */; };
		CE27257C21924A8C002B22EB /* HelpAndSupportViewController.swift in Sources */ = {isa = PBXBuildFile; fileRef = CE27257B21924A8C002B22EB /* HelpAndSupportViewController.swift */; };
		CE27257F21925AE8002B22EB /* ValueOneTableViewCell.swift in Sources */ = {isa = PBXBuildFile; fileRef = CE27257D21925AE8002B22EB /* ValueOneTableViewCell.swift */; };
		CE27258021925AE8002B22EB /* ValueOneTableViewCell.xib in Resources */ = {isa = PBXBuildFile; fileRef = CE27257E21925AE8002B22EB /* ValueOneTableViewCell.xib */; };
		CE2A9FBF23BFB1BE002BEC1C /* LedgerTableViewCell.swift in Sources */ = {isa = PBXBuildFile; fileRef = CE2A9FBD23BFB1BD002BEC1C /* LedgerTableViewCell.swift */; };
		CE2A9FC023BFB1BE002BEC1C /* LedgerTableViewCell.xib in Resources */ = {isa = PBXBuildFile; fileRef = CE2A9FBE23BFB1BE002BEC1C /* LedgerTableViewCell.xib */; };
		CE2A9FC623BFFADE002BEC1C /* RefundedProductsViewModel.swift in Sources */ = {isa = PBXBuildFile; fileRef = CE2A9FC523BFFADE002BEC1C /* RefundedProductsViewModel.swift */; };
<<<<<<< HEAD
		CE2A9FC823C3D2D4002BEC1C /* RefundedProductsDataSource.swift in Sources */ = {isa = PBXBuildFile; fileRef = CE2A9FC723C3D2D4002BEC1C /* RefundedProductsDataSource.swift */; };
=======
		CE2A9FCB23C4E637002BEC1C /* RefundedProductsViewController.xib in Resources */ = {isa = PBXBuildFile; fileRef = CE2A9FC923C4E636002BEC1C /* RefundedProductsViewController.xib */; };
		CE2A9FCC23C4E637002BEC1C /* RefundedProductsViewController.swift in Sources */ = {isa = PBXBuildFile; fileRef = CE2A9FCA23C4E637002BEC1C /* RefundedProductsViewController.swift */; };
>>>>>>> 8ee6f4eb
		CE32B10B20BEDE05006FBCF4 /* TwoColumnSectionHeaderView.xib in Resources */ = {isa = PBXBuildFile; fileRef = CE32B10A20BEDE05006FBCF4 /* TwoColumnSectionHeaderView.xib */; };
		CE32B10D20BEDE1C006FBCF4 /* TwoColumnSectionHeaderView.swift in Sources */ = {isa = PBXBuildFile; fileRef = CE32B10C20BEDE1C006FBCF4 /* TwoColumnSectionHeaderView.swift */; };
		CE32B11520BF8779006FBCF4 /* FulfillButtonTableViewCell.swift in Sources */ = {isa = PBXBuildFile; fileRef = CE32B11320BF8779006FBCF4 /* FulfillButtonTableViewCell.swift */; };
		CE32B11620BF8779006FBCF4 /* FulfillButtonTableViewCell.xib in Resources */ = {isa = PBXBuildFile; fileRef = CE32B11420BF8779006FBCF4 /* FulfillButtonTableViewCell.xib */; };
		CE32B11A20BF8E32006FBCF4 /* UIButton+Helpers.swift in Sources */ = {isa = PBXBuildFile; fileRef = CE32B11920BF8E32006FBCF4 /* UIButton+Helpers.swift */; };
		CE35F11B2343F3B1007B2A6B /* TwoColumnHeadlineFootnoteTableViewCell.swift in Sources */ = {isa = PBXBuildFile; fileRef = CE35F1192343F3B1007B2A6B /* TwoColumnHeadlineFootnoteTableViewCell.swift */; };
		CE35F11C2343F3B1007B2A6B /* TwoColumnHeadlineFootnoteTableViewCell.xib in Resources */ = {isa = PBXBuildFile; fileRef = CE35F11A2343F3B1007B2A6B /* TwoColumnHeadlineFootnoteTableViewCell.xib */; };
		CE37C04422984E81008DCB39 /* PickListTableViewCell.swift in Sources */ = {isa = PBXBuildFile; fileRef = CE37C04222984E81008DCB39 /* PickListTableViewCell.swift */; };
		CE37C04522984E81008DCB39 /* PickListTableViewCell.xib in Resources */ = {isa = PBXBuildFile; fileRef = CE37C04322984E81008DCB39 /* PickListTableViewCell.xib */; };
		CE4296B920A5E9E400B2AFBD /* CNContact+Helpers.swift in Sources */ = {isa = PBXBuildFile; fileRef = CE4296B820A5E9E400B2AFBD /* CNContact+Helpers.swift */; };
		CE4DA5C621DD755E00074607 /* CurrencyFormatter.swift in Sources */ = {isa = PBXBuildFile; fileRef = CE4DA5C521DD755E00074607 /* CurrencyFormatter.swift */; };
		CE4DA5C821DD759400074607 /* CurrencyFormatterTests.swift in Sources */ = {isa = PBXBuildFile; fileRef = CE4DA5C721DD759400074607 /* CurrencyFormatterTests.swift */; };
		CE4DA5CA21DEA78E00074607 /* NSDecimalNumber+Helpers.swift in Sources */ = {isa = PBXBuildFile; fileRef = CE4DA5C921DEA78E00074607 /* NSDecimalNumber+Helpers.swift */; };
		CE4DDB7B20DD312400D32EC8 /* DateFormatter+Helpers.swift in Sources */ = {isa = PBXBuildFile; fileRef = CE4DDB7A20DD312400D32EC8 /* DateFormatter+Helpers.swift */; };
		CE50345A21B1F8F7007573C6 /* ZendeskManagerTests.swift in Sources */ = {isa = PBXBuildFile; fileRef = CE50345621B1F26C007573C6 /* ZendeskManagerTests.swift */; };
		CE583A0421076C0100D73C1C /* NewNoteViewController.swift in Sources */ = {isa = PBXBuildFile; fileRef = CE583A0321076C0100D73C1C /* NewNoteViewController.swift */; };
		CE583A072107849F00D73C1C /* SwitchTableViewCell.swift in Sources */ = {isa = PBXBuildFile; fileRef = CE583A052107849F00D73C1C /* SwitchTableViewCell.swift */; };
		CE583A082107849F00D73C1C /* SwitchTableViewCell.xib in Resources */ = {isa = PBXBuildFile; fileRef = CE583A062107849F00D73C1C /* SwitchTableViewCell.xib */; };
		CE583A0B2107937F00D73C1C /* TextViewTableViewCell.swift in Sources */ = {isa = PBXBuildFile; fileRef = CE583A092107937F00D73C1C /* TextViewTableViewCell.swift */; };
		CE583A0C2107937F00D73C1C /* TextViewTableViewCell.xib in Resources */ = {isa = PBXBuildFile; fileRef = CE583A0A2107937F00D73C1C /* TextViewTableViewCell.xib */; };
		CE5F462723AAC8C0006B1A5C /* RefundDetailsViewModel.swift in Sources */ = {isa = PBXBuildFile; fileRef = CE5F462623AAC8C0006B1A5C /* RefundDetailsViewModel.swift */; };
		CE5F462A23AACA0A006B1A5C /* RefundDetailsDataSource.swift in Sources */ = {isa = PBXBuildFile; fileRef = CE5F462923AACA0A006B1A5C /* RefundDetailsDataSource.swift */; };
		CE5F462C23AACBC4006B1A5C /* RefundDetailsResultController.swift in Sources */ = {isa = PBXBuildFile; fileRef = CE5F462B23AACBC4006B1A5C /* RefundDetailsResultController.swift */; };
		CE7E780E23AAE96F00BC5C54 /* OrderItemRefundViewModel.swift in Sources */ = {isa = PBXBuildFile; fileRef = CE7E780D23AAE96F00BC5C54 /* OrderItemRefundViewModel.swift */; };
		CE85535D209B5BB700938BDC /* OrderDetailsViewModel.swift in Sources */ = {isa = PBXBuildFile; fileRef = CE85535C209B5BB700938BDC /* OrderDetailsViewModel.swift */; };
		CE855365209BA6A700938BDC /* CustomerInfoTableViewCell.xib in Resources */ = {isa = PBXBuildFile; fileRef = CE855361209BA6A700938BDC /* CustomerInfoTableViewCell.xib */; };
		CE855366209BA6A700938BDC /* CustomerInfoTableViewCell.swift in Sources */ = {isa = PBXBuildFile; fileRef = CE855362209BA6A700938BDC /* CustomerInfoTableViewCell.swift */; };
		CE85FD5320F677770080B73E /* Dashboard.storyboard in Resources */ = {isa = PBXBuildFile; fileRef = CE85FD5220F677770080B73E /* Dashboard.storyboard */; };
		CE85FD5A20F7A7640080B73E /* TableFooterView.swift in Sources */ = {isa = PBXBuildFile; fileRef = CE85FD5920F7A7640080B73E /* TableFooterView.swift */; };
		CE85FD5C20F7A7740080B73E /* TableFooterView.xib in Resources */ = {isa = PBXBuildFile; fileRef = CE85FD5B20F7A7740080B73E /* TableFooterView.xib */; };
		CE8CCD43239AC06E009DBD22 /* RefundDetailsViewController.swift in Sources */ = {isa = PBXBuildFile; fileRef = CE8CCD41239AC06E009DBD22 /* RefundDetailsViewController.swift */; };
		CE8CCD44239AC06E009DBD22 /* RefundDetailsViewController.xib in Resources */ = {isa = PBXBuildFile; fileRef = CE8CCD42239AC06E009DBD22 /* RefundDetailsViewController.xib */; };
		CEA16F3A20FD0C8C0061B4E1 /* WooAnalytics.swift in Sources */ = {isa = PBXBuildFile; fileRef = CEA16F3920FD0C8C0061B4E1 /* WooAnalytics.swift */; };
		CEE005F62076C4040079161F /* Orders.storyboard in Resources */ = {isa = PBXBuildFile; fileRef = CEE005F52076C4040079161F /* Orders.storyboard */; };
		CEE006052077D1280079161F /* SummaryTableViewCell.swift in Sources */ = {isa = PBXBuildFile; fileRef = CEE006032077D1280079161F /* SummaryTableViewCell.swift */; };
		CEE006062077D1280079161F /* SummaryTableViewCell.xib in Resources */ = {isa = PBXBuildFile; fileRef = CEE006042077D1280079161F /* SummaryTableViewCell.xib */; };
		CEE006082077D14C0079161F /* OrderDetailsViewController.swift in Sources */ = {isa = PBXBuildFile; fileRef = CEE006072077D14C0079161F /* OrderDetailsViewController.swift */; };
		CEEC9B5C21E79B3E0055EEF0 /* FeatureFlag.swift in Sources */ = {isa = PBXBuildFile; fileRef = CEEC9B5B21E79B3E0055EEF0 /* FeatureFlag.swift */; };
		CEEC9B5E21E79C330055EEF0 /* BuildConfiguration.swift in Sources */ = {isa = PBXBuildFile; fileRef = CEEC9B5D21E79C330055EEF0 /* BuildConfiguration.swift */; };
		CEEC9B6021E79CAA0055EEF0 /* FeatureFlagTests.swift in Sources */ = {isa = PBXBuildFile; fileRef = CEEC9B5F21E79CAA0055EEF0 /* FeatureFlagTests.swift */; };
		CEEC9B6421E7AB850055EEF0 /* AppRatingManager.swift in Sources */ = {isa = PBXBuildFile; fileRef = CEEC9B6221E79EE00055EEF0 /* AppRatingManager.swift */; };
		CEEC9B6621E7C5200055EEF0 /* AppRatingManagerTests.swift in Sources */ = {isa = PBXBuildFile; fileRef = CEEC9B6521E7C5200055EEF0 /* AppRatingManagerTests.swift */; };
		D8053BCE231F98DA00CE60C2 /* ReviewAgeTests.swift in Sources */ = {isa = PBXBuildFile; fileRef = D8053BCD231F98DA00CE60C2 /* ReviewAgeTests.swift */; };
		D8149F532251CFE60006A245 /* EditableOrderTrackingTableViewCell.swift in Sources */ = {isa = PBXBuildFile; fileRef = D8149F512251CFE50006A245 /* EditableOrderTrackingTableViewCell.swift */; };
		D8149F542251CFE60006A245 /* EditableOrderTrackingTableViewCell.xib in Resources */ = {isa = PBXBuildFile; fileRef = D8149F522251CFE50006A245 /* EditableOrderTrackingTableViewCell.xib */; };
		D8149F562251EE300006A245 /* UITextField+Helpers.swift in Sources */ = {isa = PBXBuildFile; fileRef = D8149F552251EE300006A245 /* UITextField+Helpers.swift */; };
		D816DDBC22265DA300903E59 /* OrderTrackingTableViewCellTests.swift in Sources */ = {isa = PBXBuildFile; fileRef = D816DDBB22265DA300903E59 /* OrderTrackingTableViewCellTests.swift */; };
		D817585E22BB5E8700289CFE /* OrderEmailComposer.swift in Sources */ = {isa = PBXBuildFile; fileRef = D817585D22BB5E8700289CFE /* OrderEmailComposer.swift */; };
		D817586022BB614A00289CFE /* OrderMessageComposer.swift in Sources */ = {isa = PBXBuildFile; fileRef = D817585F22BB614A00289CFE /* OrderMessageComposer.swift */; };
		D817586222BB64C300289CFE /* OrderDetailsNotices.swift in Sources */ = {isa = PBXBuildFile; fileRef = D817586122BB64C300289CFE /* OrderDetailsNotices.swift */; };
		D817586422BDD81600289CFE /* OrderDetailsDataSource.swift in Sources */ = {isa = PBXBuildFile; fileRef = D817586322BDD81600289CFE /* OrderDetailsDataSource.swift */; };
		D81D9228222E7F0800FFA585 /* OrderStatusListViewController.swift in Sources */ = {isa = PBXBuildFile; fileRef = D81D9226222E7F0800FFA585 /* OrderStatusListViewController.swift */; };
		D81D9229222E7F0800FFA585 /* OrderStatusListViewController.xib in Resources */ = {isa = PBXBuildFile; fileRef = D81D9227222E7F0800FFA585 /* OrderStatusListViewController.xib */; };
		D81F2D35225F0CF70084BF9C /* EmptyListMessageWithActionView.xib in Resources */ = {isa = PBXBuildFile; fileRef = D81F2D34225F0CF70084BF9C /* EmptyListMessageWithActionView.xib */; };
		D81F2D37225F0D160084BF9C /* EmptyListMessageWithActionView.swift in Sources */ = {isa = PBXBuildFile; fileRef = D81F2D36225F0D160084BF9C /* EmptyListMessageWithActionView.swift */; };
		D82DFB4A225F22D400EFE2CB /* UISearchBar+Appearance.swift in Sources */ = {isa = PBXBuildFile; fileRef = D82DFB49225F22D400EFE2CB /* UISearchBar+Appearance.swift */; };
		D82DFB4C225F303200EFE2CB /* EmptyListMessageWithActionTests.swift in Sources */ = {isa = PBXBuildFile; fileRef = D82DFB4B225F303200EFE2CB /* EmptyListMessageWithActionTests.swift */; };
		D831E2DC230E0558000037D0 /* Authentication.swift in Sources */ = {isa = PBXBuildFile; fileRef = D831E2DB230E0558000037D0 /* Authentication.swift */; };
		D831E2E0230E0BA7000037D0 /* Logs.swift in Sources */ = {isa = PBXBuildFile; fileRef = D831E2DF230E0BA7000037D0 /* Logs.swift */; };
		D83A6A782379097A00419D48 /* MurielColorTests.swift in Sources */ = {isa = PBXBuildFile; fileRef = D83A6A772379097A00419D48 /* MurielColorTests.swift */; };
		D83A6A7A23792B2400419D48 /* UIColor+Muriel-Tests.swift in Sources */ = {isa = PBXBuildFile; fileRef = D83A6A7923792B2400419D48 /* UIColor+Muriel-Tests.swift */; };
		D83C129F22250BF0004CA04C /* OrderTrackingTableViewCell.xib in Resources */ = {isa = PBXBuildFile; fileRef = D83C129D22250BEF004CA04C /* OrderTrackingTableViewCell.xib */; };
		D83C12A022250BF0004CA04C /* OrderTrackingTableViewCell.swift in Sources */ = {isa = PBXBuildFile; fileRef = D83C129E22250BEF004CA04C /* OrderTrackingTableViewCell.swift */; };
		D83F5930225B269C00626E75 /* DatePickerTableViewCell.swift in Sources */ = {isa = PBXBuildFile; fileRef = D83F592E225B269C00626E75 /* DatePickerTableViewCell.swift */; };
		D83F5931225B269C00626E75 /* DatePickerTableViewCell.xib in Resources */ = {isa = PBXBuildFile; fileRef = D83F592F225B269C00626E75 /* DatePickerTableViewCell.xib */; };
		D83F5933225B2EB900626E75 /* ManualTrackingViewController.swift in Sources */ = {isa = PBXBuildFile; fileRef = D83F5932225B2EB800626E75 /* ManualTrackingViewController.swift */; };
		D83F5935225B3CDD00626E75 /* DatePickerTableViewCellTests.swift in Sources */ = {isa = PBXBuildFile; fileRef = D83F5934225B3CDD00626E75 /* DatePickerTableViewCellTests.swift */; };
		D83F5937225B402E00626E75 /* EditableValueOneTableViewCellTests.swift in Sources */ = {isa = PBXBuildFile; fileRef = D83F5936225B402E00626E75 /* EditableValueOneTableViewCellTests.swift */; };
		D83F5939225B424B00626E75 /* AddManualTrackingViewModelTests.swift in Sources */ = {isa = PBXBuildFile; fileRef = D83F5938225B424B00626E75 /* AddManualTrackingViewModelTests.swift */; };
		D83F593D225B4B5000626E75 /* ManualTrackingViewControllerTests.swift in Sources */ = {isa = PBXBuildFile; fileRef = D83F593C225B4B5000626E75 /* ManualTrackingViewControllerTests.swift */; };
		D843D5C822434A08001BFA55 /* ManualTrackingViewController.xib in Resources */ = {isa = PBXBuildFile; fileRef = D843D5C622434A08001BFA55 /* ManualTrackingViewController.xib */; };
		D843D5CB22437E59001BFA55 /* TitleAndEditableValueTableViewCell.swift in Sources */ = {isa = PBXBuildFile; fileRef = D843D5C922437E59001BFA55 /* TitleAndEditableValueTableViewCell.swift */; };
		D843D5CC22437E59001BFA55 /* TitleAndEditableValueTableViewCell.xib in Resources */ = {isa = PBXBuildFile; fileRef = D843D5CA22437E59001BFA55 /* TitleAndEditableValueTableViewCell.xib */; };
		D843D5D322485009001BFA55 /* ShipmentProvidersViewController.swift in Sources */ = {isa = PBXBuildFile; fileRef = D843D5D122485009001BFA55 /* ShipmentProvidersViewController.swift */; };
		D843D5D422485009001BFA55 /* ShipmentProvidersViewController.xib in Resources */ = {isa = PBXBuildFile; fileRef = D843D5D222485009001BFA55 /* ShipmentProvidersViewController.xib */; };
		D843D5D722485B19001BFA55 /* ShippingProvidersViewModel.swift in Sources */ = {isa = PBXBuildFile; fileRef = D843D5D622485B19001BFA55 /* ShippingProvidersViewModel.swift */; };
		D843D5D92248EE91001BFA55 /* ManualTrackingViewModel.swift in Sources */ = {isa = PBXBuildFile; fileRef = D843D5D82248EE90001BFA55 /* ManualTrackingViewModel.swift */; };
		D85136B9231CED5800DD0539 /* ReviewAge.swift in Sources */ = {isa = PBXBuildFile; fileRef = D85136B8231CED5800DD0539 /* ReviewAge.swift */; };
		D85136C1231E09C300DD0539 /* ReviewsDataSource.swift in Sources */ = {isa = PBXBuildFile; fileRef = D85136C0231E09C300DD0539 /* ReviewsDataSource.swift */; };
		D85136C9231E12B600DD0539 /* ReviewViewModelTests.swift in Sources */ = {isa = PBXBuildFile; fileRef = D85136C8231E12B600DD0539 /* ReviewViewModelTests.swift */; };
		D85136CD231E15B800DD0539 /* MockReviews.swift in Sources */ = {isa = PBXBuildFile; fileRef = D85136CC231E15B700DD0539 /* MockReviews.swift */; };
		D85136D5231E40B500DD0539 /* ProductReviewTableViewCellTests.swift in Sources */ = {isa = PBXBuildFile; fileRef = D85136D4231E40B500DD0539 /* ProductReviewTableViewCellTests.swift */; };
		D85136DD231E613900DD0539 /* ReviewsViewModelTests.swift in Sources */ = {isa = PBXBuildFile; fileRef = D85136DC231E613900DD0539 /* ReviewsViewModelTests.swift */; };
		D85B8333222FABD1002168F3 /* StatusListTableViewCell.swift in Sources */ = {isa = PBXBuildFile; fileRef = D85B8331222FABD1002168F3 /* StatusListTableViewCell.swift */; };
		D85B8334222FABD1002168F3 /* StatusListTableViewCell.xib in Resources */ = {isa = PBXBuildFile; fileRef = D85B8332222FABD1002168F3 /* StatusListTableViewCell.xib */; };
		D85B8336222FCDA1002168F3 /* StatusListTableViewCellTests.swift in Sources */ = {isa = PBXBuildFile; fileRef = D85B8335222FCDA1002168F3 /* StatusListTableViewCellTests.swift */; };
		D85B833D2230DC9D002168F3 /* StringWooTests.swift in Sources */ = {isa = PBXBuildFile; fileRef = D85B833C2230DC9D002168F3 /* StringWooTests.swift */; };
		D85B833F2230F268002168F3 /* SummaryTableViewCellTests.swift in Sources */ = {isa = PBXBuildFile; fileRef = D85B833E2230F268002168F3 /* SummaryTableViewCellTests.swift */; };
		D8736B5122EB69E300A14A29 /* OrderDetailsViewModelTests.swift in Sources */ = {isa = PBXBuildFile; fileRef = D8736B5022EB69E300A14A29 /* OrderDetailsViewModelTests.swift */; };
		D8736B5322EF4F5900A14A29 /* NotificationsBadgeController.swift in Sources */ = {isa = PBXBuildFile; fileRef = D8736B5222EF4F5900A14A29 /* NotificationsBadgeController.swift */; };
		D8736B5A22F07D7100A14A29 /* MainTabViewModel.swift in Sources */ = {isa = PBXBuildFile; fileRef = D8736B5922F07D7100A14A29 /* MainTabViewModel.swift */; };
		D8736B7522F1FE1600A14A29 /* BadgeLabel.swift in Sources */ = {isa = PBXBuildFile; fileRef = D8736B7422F1FE1600A14A29 /* BadgeLabel.swift */; };
		D88CA756237CE515005D2F44 /* UITabBar+Appearance.swift in Sources */ = {isa = PBXBuildFile; fileRef = D88CA755237CE515005D2F44 /* UITabBar+Appearance.swift */; };
		D88CA758237D1C27005D2F44 /* Ghost+Woo.swift in Sources */ = {isa = PBXBuildFile; fileRef = D88CA757237D1C27005D2F44 /* Ghost+Woo.swift */; };
		D88D5A3B230B5D63007B6E01 /* MockupAnalyticsProvider.swift in Sources */ = {isa = PBXBuildFile; fileRef = 746791652108D87B007CF1DC /* MockupAnalyticsProvider.swift */; };
		D88D5A3D230B5E85007B6E01 /* ServiceLocatorTests.swift in Sources */ = {isa = PBXBuildFile; fileRef = D88D5A3C230B5E85007B6E01 /* ServiceLocatorTests.swift */; };
		D8915DBF23729CFB00F63762 /* ColorPalette.xcassets in Resources */ = {isa = PBXBuildFile; fileRef = D8915DBE23729CFB00F63762 /* ColorPalette.xcassets */; };
		D8915DC12372C8AC00F63762 /* ColorStudio.swift in Sources */ = {isa = PBXBuildFile; fileRef = D8915DC02372C8AC00F63762 /* ColorStudio.swift */; };
		D8915DC32372C9EF00F63762 /* UIColor+ColorStudio.swift in Sources */ = {isa = PBXBuildFile; fileRef = D8915DC22372C9EF00F63762 /* UIColor+ColorStudio.swift */; };
		D89E0C31226EFB0900DF9DE6 /* EditableOrderTrackingTableViewCellTests.swift in Sources */ = {isa = PBXBuildFile; fileRef = D89E0C30226EFB0900DF9DE6 /* EditableOrderTrackingTableViewCellTests.swift */; };
		D8A8C4F32268288F001C72BF /* AddManualCustomTrackingViewModelTests.swift in Sources */ = {isa = PBXBuildFile; fileRef = D8A8C4F22268288F001C72BF /* AddManualCustomTrackingViewModelTests.swift */; };
		D8AB131E225DC25F002BB5D1 /* MockOrders.swift in Sources */ = {isa = PBXBuildFile; fileRef = D8AB131D225DC25F002BB5D1 /* MockOrders.swift */; };
		D8C11A4E22DD235F00D4A88D /* OrderDetailsResultsControllers.swift in Sources */ = {isa = PBXBuildFile; fileRef = D8C11A4D22DD235F00D4A88D /* OrderDetailsResultsControllers.swift */; };
		D8C11A5E22E2440400D4A88D /* OrderPaymentDetailsViewModel.swift in Sources */ = {isa = PBXBuildFile; fileRef = D8C11A5D22E2440400D4A88D /* OrderPaymentDetailsViewModel.swift */; };
		D8C11A6022E2479800D4A88D /* OrderPaymentDetailsViewModelTests.swift in Sources */ = {isa = PBXBuildFile; fileRef = D8C11A5F22E2479800D4A88D /* OrderPaymentDetailsViewModelTests.swift */; };
		D8C11A6222E24C4A00D4A88D /* LedgerTableViewCellTests.swift in Sources */ = {isa = PBXBuildFile; fileRef = D8C11A6122E24C4A00D4A88D /* LedgerTableViewCellTests.swift */; };
		D8C251D2230CA90200F49782 /* StoresManager.swift in Sources */ = {isa = PBXBuildFile; fileRef = D8C251D1230CA90200F49782 /* StoresManager.swift */; };
		D8C251D9230D256F00F49782 /* NoticePresenter.swift in Sources */ = {isa = PBXBuildFile; fileRef = D8C251D8230D256F00F49782 /* NoticePresenter.swift */; };
		D8C251DB230D288A00F49782 /* PushNotesManager.swift in Sources */ = {isa = PBXBuildFile; fileRef = D8C251DA230D288A00F49782 /* PushNotesManager.swift */; };
		D8C2A28623189C6300F503E9 /* ReviewsViewController.swift in Sources */ = {isa = PBXBuildFile; fileRef = D8C2A28523189C6300F503E9 /* ReviewsViewController.swift */; };
		D8C2A28823190B2300F503E9 /* StorageProductReview+Woo.swift in Sources */ = {isa = PBXBuildFile; fileRef = D8C2A28723190B2300F503E9 /* StorageProductReview+Woo.swift */; };
		D8C2A28B231931D100F503E9 /* ReviewViewModel.swift in Sources */ = {isa = PBXBuildFile; fileRef = D8C2A28A231931D100F503E9 /* ReviewViewModel.swift */; };
		D8C2A28F231BD00500F503E9 /* ReviewsViewModel.swift in Sources */ = {isa = PBXBuildFile; fileRef = D8C2A28E231BD00500F503E9 /* ReviewsViewModel.swift */; };
		D8C2A291231BD0FD00F503E9 /* DefaultReviewsDataSource.swift in Sources */ = {isa = PBXBuildFile; fileRef = D8C2A290231BD0FD00F503E9 /* DefaultReviewsDataSource.swift */; };
		D8C62471227AE0030011A7D6 /* SiteCountry.swift in Sources */ = {isa = PBXBuildFile; fileRef = D8C62470227AE0030011A7D6 /* SiteCountry.swift */; };
		D8CD710F237A49DB007148B9 /* UIColor+SemanticColors.swift in Sources */ = {isa = PBXBuildFile; fileRef = D8CD710E237A49DB007148B9 /* UIColor+SemanticColors.swift */; };
		D8D15F83230A17A000D48B3F /* ServiceLocator.swift in Sources */ = {isa = PBXBuildFile; fileRef = D8D15F82230A17A000D48B3F /* ServiceLocator.swift */; };
		D8D15F85230A18AB00D48B3F /* Analytics.swift in Sources */ = {isa = PBXBuildFile; fileRef = D8D15F84230A18AB00D48B3F /* Analytics.swift */; };
		D8F82AC522AF903700B67E4B /* IconsTests.swift in Sources */ = {isa = PBXBuildFile; fileRef = D8F82AC422AF903700B67E4B /* IconsTests.swift */; };
/* End PBXBuildFile section */

/* Begin PBXContainerItemProxy section */
		B55D4C1420B6131400D7A50F /* PBXContainerItemProxy */ = {
			isa = PBXContainerItemProxy;
			containerPortal = B56DB3BE2049BFAA00D4AA8E /* Project object */;
			proxyType = 1;
			remoteGlobalIDString = B55D4C0F20B612F300D7A50F;
			remoteInfo = GenerateInfoPlist;
		};
		B56DB3DE2049BFAA00D4AA8E /* PBXContainerItemProxy */ = {
			isa = PBXContainerItemProxy;
			containerPortal = B56DB3BE2049BFAA00D4AA8E /* Project object */;
			proxyType = 1;
			remoteGlobalIDString = B56DB3C52049BFAA00D4AA8E;
			remoteInfo = WooCommerce;
		};
/* End PBXContainerItemProxy section */

/* Begin PBXCopyFilesBuildPhase section */
		B5650B1020A4CD7F009702D0 /* Embed Frameworks */ = {
			isa = PBXCopyFilesBuildPhase;
			buildActionMask = 2147483647;
			dstPath = "";
			dstSubfolderSpec = 10;
			files = (
				B5C3B5EA20D189FC0072CB9D /* Storage.framework in Embed Frameworks */,
				B5C3B5E920D189F70072CB9D /* Yosemite.framework in Embed Frameworks */,
				B5C3B5E820D189F30072CB9D /* Networking.framework in Embed Frameworks */,
			);
			name = "Embed Frameworks";
			runOnlyForDeploymentPostprocessing = 0;
		};
/* End PBXCopyFilesBuildPhase section */

/* Begin PBXFileReference section */
		0202B68C23876BC100F3EBE0 /* ProductsTabProductViewModel+ProductVariation.swift */ = {isa = PBXFileReference; lastKnownFileType = sourcecode.swift; path = "ProductsTabProductViewModel+ProductVariation.swift"; sourceTree = "<group>"; };
		0202B6912387AB0C00F3EBE0 /* WooTab+Tag.swift */ = {isa = PBXFileReference; lastKnownFileType = sourcecode.swift; path = "WooTab+Tag.swift"; sourceTree = "<group>"; };
		0202B6942387AD1B00F3EBE0 /* UITabBar+Order.swift */ = {isa = PBXFileReference; lastKnownFileType = sourcecode.swift; path = "UITabBar+Order.swift"; sourceTree = "<group>"; };
		020B2F8E23BD9F1F00BD79AD /* IntegerInputFormatter.swift */ = {isa = PBXFileReference; lastKnownFileType = sourcecode.swift; path = IntegerInputFormatter.swift; sourceTree = "<group>"; };
		020B2F9023BDD71500BD79AD /* IntegerInputFormatterTests.swift */ = {isa = PBXFileReference; lastKnownFileType = sourcecode.swift; path = IntegerInputFormatterTests.swift; sourceTree = "<group>"; };
		020B2F9323BDDBDC00BD79AD /* ProductUpdateError+UI.swift */ = {isa = PBXFileReference; lastKnownFileType = sourcecode.swift; path = "ProductUpdateError+UI.swift"; sourceTree = "<group>"; };
		020BE74723B05CF2007FE54C /* ProductInventoryEditableData.swift */ = {isa = PBXFileReference; lastKnownFileType = sourcecode.swift; path = ProductInventoryEditableData.swift; sourceTree = "<group>"; };
		020BE74B23B1F5EA007FE54C /* TitleAndTextFieldTableViewCell.swift */ = {isa = PBXFileReference; lastKnownFileType = sourcecode.swift; path = TitleAndTextFieldTableViewCell.swift; sourceTree = "<group>"; };
		020BE74C23B1F5EA007FE54C /* TitleAndTextFieldTableViewCell.xib */ = {isa = PBXFileReference; lastKnownFileType = file.xib; path = TitleAndTextFieldTableViewCell.xib; sourceTree = "<group>"; };
		020BE76623B49FE9007FE54C /* AztecBoldFormatBarCommandTests.swift */ = {isa = PBXFileReference; lastKnownFileType = sourcecode.swift; path = AztecBoldFormatBarCommandTests.swift; sourceTree = "<group>"; };
		020BE76823B4A268007FE54C /* AztecItalicFormatBarCommandTests.swift */ = {isa = PBXFileReference; lastKnownFileType = sourcecode.swift; path = AztecItalicFormatBarCommandTests.swift; sourceTree = "<group>"; };
		020BE76A23B4A380007FE54C /* AztecUnderlineFormatBarCommandTests.swift */ = {isa = PBXFileReference; lastKnownFileType = sourcecode.swift; path = AztecUnderlineFormatBarCommandTests.swift; sourceTree = "<group>"; };
		020BE76C23B4A404007FE54C /* AztecStrikethroughFormatBarCommandTests.swift */ = {isa = PBXFileReference; lastKnownFileType = sourcecode.swift; path = AztecStrikethroughFormatBarCommandTests.swift; sourceTree = "<group>"; };
		020BE76E23B4A468007FE54C /* AztecBlockquoteFormatBarCommandTests.swift */ = {isa = PBXFileReference; lastKnownFileType = sourcecode.swift; path = AztecBlockquoteFormatBarCommandTests.swift; sourceTree = "<group>"; };
		020BE77023B4A4C6007FE54C /* AztecHorizontalRulerFormatBarCommandTests.swift */ = {isa = PBXFileReference; lastKnownFileType = sourcecode.swift; path = AztecHorizontalRulerFormatBarCommandTests.swift; sourceTree = "<group>"; };
		020BE77223B4A567007FE54C /* AztecInsertMoreFormatBarCommandTests.swift */ = {isa = PBXFileReference; lastKnownFileType = sourcecode.swift; path = AztecInsertMoreFormatBarCommandTests.swift; sourceTree = "<group>"; };
		020BE77423B4A7EC007FE54C /* AztecSourceCodeFormatBarCommandTests.swift */ = {isa = PBXFileReference; lastKnownFileType = sourcecode.swift; path = AztecSourceCodeFormatBarCommandTests.swift; sourceTree = "<group>"; };
		020BE77623B4A9D9007FE54C /* AztecLinkFormatBarCommandTests.swift */ = {isa = PBXFileReference; lastKnownFileType = sourcecode.swift; path = AztecLinkFormatBarCommandTests.swift; sourceTree = "<group>"; };
		020DD48923229495005822B1 /* ProductsTabProductTableViewCell.swift */ = {isa = PBXFileReference; lastKnownFileType = sourcecode.swift; path = ProductsTabProductTableViewCell.swift; sourceTree = "<group>"; };
		020DD48C2322A617005822B1 /* ProductsTabProductViewModel.swift */ = {isa = PBXFileReference; lastKnownFileType = sourcecode.swift; path = ProductsTabProductViewModel.swift; sourceTree = "<group>"; };
		020DD48E232392C9005822B1 /* UIViewController+AppReview.swift */ = {isa = PBXFileReference; lastKnownFileType = sourcecode.swift; path = "UIViewController+AppReview.swift"; sourceTree = "<group>"; };
		020DD49023239DD6005822B1 /* PaginatedListViewControllerStateCoordinator.swift */ = {isa = PBXFileReference; lastKnownFileType = sourcecode.swift; path = PaginatedListViewControllerStateCoordinator.swift; sourceTree = "<group>"; };
		020F41E323163C0100776C4D /* TopBannerViewModel.swift */ = {isa = PBXFileReference; fileEncoding = 4; lastKnownFileType = sourcecode.swift; path = TopBannerViewModel.swift; sourceTree = "<group>"; };
		020F41E423163C0100776C4D /* TopBannerView.swift */ = {isa = PBXFileReference; fileEncoding = 4; lastKnownFileType = sourcecode.swift; path = TopBannerView.swift; sourceTree = "<group>"; };
		020F41E723176F8E00776C4D /* TopBannerPresenter.swift */ = {isa = PBXFileReference; lastKnownFileType = sourcecode.swift; path = TopBannerPresenter.swift; sourceTree = "<group>"; };
		0216271D2375044D000208D2 /* AztecFormatBar+Update.swift */ = {isa = PBXFileReference; lastKnownFileType = sourcecode.swift; path = "AztecFormatBar+Update.swift"; sourceTree = "<group>"; };
		02162724237963AF000208D2 /* ProductFormViewController.swift */ = {isa = PBXFileReference; lastKnownFileType = sourcecode.swift; path = ProductFormViewController.swift; sourceTree = "<group>"; };
		02162725237963AF000208D2 /* ProductFormViewController.xib */ = {isa = PBXFileReference; lastKnownFileType = file.xib; path = ProductFormViewController.xib; sourceTree = "<group>"; };
		02162728237965E8000208D2 /* ProductFormTableViewModel.swift */ = {isa = PBXFileReference; lastKnownFileType = sourcecode.swift; path = ProductFormTableViewModel.swift; sourceTree = "<group>"; };
		0216272A2379662C000208D2 /* DefaultProductFormTableViewModel.swift */ = {isa = PBXFileReference; lastKnownFileType = sourcecode.swift; path = DefaultProductFormTableViewModel.swift; sourceTree = "<group>"; };
		0219B03623964527007DCD5E /* PaginatedProductShippingClassListSelectorDataSource.swift */ = {isa = PBXFileReference; lastKnownFileType = sourcecode.swift; path = PaginatedProductShippingClassListSelectorDataSource.swift; sourceTree = "<group>"; };
		021E2A1523A9FE5A00B1DE07 /* ProductInventorySettingsViewController.swift */ = {isa = PBXFileReference; lastKnownFileType = sourcecode.swift; path = ProductInventorySettingsViewController.swift; sourceTree = "<group>"; };
		021E2A1623A9FE5A00B1DE07 /* ProductInventorySettingsViewController.xib */ = {isa = PBXFileReference; lastKnownFileType = file.xib; path = ProductInventorySettingsViewController.xib; sourceTree = "<group>"; };
		021E2A1923AA07F800B1DE07 /* Product+InventorySettingsViewModels.swift */ = {isa = PBXFileReference; lastKnownFileType = sourcecode.swift; path = "Product+InventorySettingsViewModels.swift"; sourceTree = "<group>"; };
		021E2A1B23AA0DD100B1DE07 /* ProductBackordersSettingListSelectorDataSource.swift */ = {isa = PBXFileReference; lastKnownFileType = sourcecode.swift; path = ProductBackordersSettingListSelectorDataSource.swift; sourceTree = "<group>"; };
		021E2A1D23AA24C600B1DE07 /* StringInputFormatter.swift */ = {isa = PBXFileReference; lastKnownFileType = sourcecode.swift; path = StringInputFormatter.swift; sourceTree = "<group>"; };
		021E2A1F23AA274700B1DE07 /* ProductBackordersSettingListSelectorDataSourceTests.swift */ = {isa = PBXFileReference; lastKnownFileType = sourcecode.swift; path = ProductBackordersSettingListSelectorDataSourceTests.swift; sourceTree = "<group>"; };
		021FAFCC2355621E00B99241 /* UIView+SubviewsAxisTests.swift */ = {isa = PBXFileReference; lastKnownFileType = sourcecode.swift; path = "UIView+SubviewsAxisTests.swift"; sourceTree = "<group>"; };
		021FAFCE23556D2B00B99241 /* UIView+SubviewsAxis.swift */ = {isa = PBXFileReference; lastKnownFileType = sourcecode.swift; path = "UIView+SubviewsAxis.swift"; sourceTree = "<group>"; };
		02279583237A50C900787C63 /* AztecUnorderedListFormatBarCommand.swift */ = {isa = PBXFileReference; fileEncoding = 4; lastKnownFileType = sourcecode.swift; path = AztecUnorderedListFormatBarCommand.swift; sourceTree = "<group>"; };
		02279584237A50C900787C63 /* AztecHeaderFormatBarCommand.swift */ = {isa = PBXFileReference; fileEncoding = 4; lastKnownFileType = sourcecode.swift; path = AztecHeaderFormatBarCommand.swift; sourceTree = "<group>"; };
		0227958C237A51F300787C63 /* OptionsTableViewController+Styles.swift */ = {isa = PBXFileReference; fileEncoding = 4; lastKnownFileType = sourcecode.swift; path = "OptionsTableViewController+Styles.swift"; sourceTree = "<group>"; };
		0227958F237A5DC900787C63 /* AztecUnorderedListFormatBarCommandTests.swift */ = {isa = PBXFileReference; lastKnownFileType = sourcecode.swift; path = AztecUnorderedListFormatBarCommandTests.swift; sourceTree = "<group>"; };
		02279593237A60FD00787C63 /* AztecHeaderFormatBarCommandTests.swift */ = {isa = PBXFileReference; lastKnownFileType = sourcecode.swift; path = AztecHeaderFormatBarCommandTests.swift; sourceTree = "<group>"; };
		022A45ED237BADA6001417F0 /* Product+ProductFormTests.swift */ = {isa = PBXFileReference; lastKnownFileType = sourcecode.swift; path = "Product+ProductFormTests.swift"; sourceTree = "<group>"; };
		022BF7FB23B9D708000A1DFB /* InProgressViewController.swift */ = {isa = PBXFileReference; lastKnownFileType = sourcecode.swift; path = InProgressViewController.swift; sourceTree = "<group>"; };
		022BF7FC23B9D708000A1DFB /* InProgressViewController.xib */ = {isa = PBXFileReference; lastKnownFileType = file.xib; path = InProgressViewController.xib; sourceTree = "<group>"; };
		023053482374528A00487A64 /* AztecBlockquoteFormatBarCommand.swift */ = {isa = PBXFileReference; lastKnownFileType = sourcecode.swift; path = AztecBlockquoteFormatBarCommand.swift; sourceTree = "<group>"; };
		0230534F237454C700487A64 /* AztecHorizontalRulerFormatBarCommand.swift */ = {isa = PBXFileReference; fileEncoding = 4; lastKnownFileType = sourcecode.swift; path = AztecHorizontalRulerFormatBarCommand.swift; sourceTree = "<group>"; };
		02305350237454C700487A64 /* AztecInsertMoreFormatBarCommand.swift */ = {isa = PBXFileReference; fileEncoding = 4; lastKnownFileType = sourcecode.swift; path = AztecInsertMoreFormatBarCommand.swift; sourceTree = "<group>"; };
		0230535A2374FB6800487A64 /* AztecSourceCodeFormatBarCommand.swift */ = {isa = PBXFileReference; lastKnownFileType = sourcecode.swift; path = AztecSourceCodeFormatBarCommand.swift; sourceTree = "<group>"; };
		02396250239948470096F34C /* UIImage+TintColor.swift */ = {isa = PBXFileReference; lastKnownFileType = sourcecode.swift; path = "UIImage+TintColor.swift"; sourceTree = "<group>"; };
		02404ED72314BF8A00FF1170 /* StatsV3ToV4BannerActionHandler.swift */ = {isa = PBXFileReference; lastKnownFileType = sourcecode.swift; path = StatsV3ToV4BannerActionHandler.swift; sourceTree = "<group>"; };
		02404ED92314C36200FF1170 /* StatsVersionStateCoordinator.swift */ = {isa = PBXFileReference; fileEncoding = 4; lastKnownFileType = sourcecode.swift; path = StatsVersionStateCoordinator.swift; sourceTree = "<group>"; };
		02404EDB2314CD3600FF1170 /* StatsV4ToV3BannerActionHandler.swift */ = {isa = PBXFileReference; lastKnownFileType = sourcecode.swift; path = StatsV4ToV3BannerActionHandler.swift; sourceTree = "<group>"; };
		02404EDF2314FE5900FF1170 /* DashboardUIFactoryTests.swift */ = {isa = PBXFileReference; lastKnownFileType = sourcecode.swift; path = DashboardUIFactoryTests.swift; sourceTree = "<group>"; };
		02404EE1231501E000FF1170 /* StatsVersionStateCoordinatorTests.swift */ = {isa = PBXFileReference; lastKnownFileType = sourcecode.swift; path = StatsVersionStateCoordinatorTests.swift; sourceTree = "<group>"; };
		02404EE32315151400FF1170 /* MockupStatsVersionStoresManager.swift */ = {isa = PBXFileReference; lastKnownFileType = sourcecode.swift; path = MockupStatsVersionStoresManager.swift; sourceTree = "<group>"; };
		0240B3AB230A910C000A866C /* StoreStatsV4ChartAxisHelper.swift */ = {isa = PBXFileReference; lastKnownFileType = sourcecode.swift; path = StoreStatsV4ChartAxisHelper.swift; sourceTree = "<group>"; };
		0247AAA123A3C5A6007F967E /* DecimalInputFormatterTests.swift */ = {isa = PBXFileReference; lastKnownFileType = sourcecode.swift; path = DecimalInputFormatterTests.swift; sourceTree = "<group>"; };
		02482A89237BE8C7007E73ED /* LinkSettingsViewController.swift */ = {isa = PBXFileReference; lastKnownFileType = sourcecode.swift; path = LinkSettingsViewController.swift; sourceTree = "<group>"; };
		02482A8A237BE8C7007E73ED /* LinkSettingsViewController.xib */ = {isa = PBXFileReference; lastKnownFileType = file.xib; path = LinkSettingsViewController.xib; sourceTree = "<group>"; };
		02482A8D237BEAE9007E73ED /* AztecLinkFormatBarCommand.swift */ = {isa = PBXFileReference; lastKnownFileType = sourcecode.swift; path = AztecLinkFormatBarCommand.swift; sourceTree = "<group>"; };
		024A543322BA6F8F00F4F38E /* DeveloperEmailChecker.swift */ = {isa = PBXFileReference; lastKnownFileType = sourcecode.swift; path = DeveloperEmailChecker.swift; sourceTree = "<group>"; };
		024A543522BA84DB00F4F38E /* DeveloperEmailCheckerTests.swift */ = {isa = PBXFileReference; lastKnownFileType = sourcecode.swift; path = DeveloperEmailCheckerTests.swift; sourceTree = "<group>"; };
		024DF3042372ADCD006658FE /* KeyboardScrollable.swift */ = {isa = PBXFileReference; lastKnownFileType = sourcecode.swift; path = KeyboardScrollable.swift; sourceTree = "<group>"; };
		024DF3062372C18D006658FE /* AztecUIConfigurator.swift */ = {isa = PBXFileReference; lastKnownFileType = sourcecode.swift; path = AztecUIConfigurator.swift; sourceTree = "<group>"; };
		024DF3082372CA00006658FE /* EditorViewProperties.swift */ = {isa = PBXFileReference; lastKnownFileType = sourcecode.swift; path = EditorViewProperties.swift; sourceTree = "<group>"; };
		024DF30A23742297006658FE /* AztecFormatBarCommand.swift */ = {isa = PBXFileReference; lastKnownFileType = sourcecode.swift; path = AztecFormatBarCommand.swift; sourceTree = "<group>"; };
		024DF30D23742A70006658FE /* AztecBoldFormatBarCommand.swift */ = {isa = PBXFileReference; lastKnownFileType = sourcecode.swift; path = AztecBoldFormatBarCommand.swift; sourceTree = "<group>"; };
		024DF31123742B18006658FE /* AztecItalicFormatBarCommand.swift */ = {isa = PBXFileReference; lastKnownFileType = sourcecode.swift; path = AztecItalicFormatBarCommand.swift; sourceTree = "<group>"; };
		024DF31323742B7A006658FE /* AztecUnderlineFormatBarCommand.swift */ = {isa = PBXFileReference; lastKnownFileType = sourcecode.swift; path = AztecUnderlineFormatBarCommand.swift; sourceTree = "<group>"; };
		024DF31523742BB6006658FE /* AztecStrikethroughFormatBarCommand.swift */ = {isa = PBXFileReference; lastKnownFileType = sourcecode.swift; path = AztecStrikethroughFormatBarCommand.swift; sourceTree = "<group>"; };
		024DF31823742C3F006658FE /* AztecFormatBarFactory.swift */ = {isa = PBXFileReference; lastKnownFileType = sourcecode.swift; path = AztecFormatBarFactory.swift; sourceTree = "<group>"; };
		024DF31A23742E1C006658FE /* FormatBarItemViewProperties.swift */ = {isa = PBXFileReference; lastKnownFileType = sourcecode.swift; path = FormatBarItemViewProperties.swift; sourceTree = "<group>"; };
		024DF31C23743045006658FE /* TextList+AztecFormatting.swift */ = {isa = PBXFileReference; fileEncoding = 4; lastKnownFileType = sourcecode.swift; path = "TextList+AztecFormatting.swift"; sourceTree = "<group>"; };
		024DF31D23743045006658FE /* Header+AztecFormatting.swift */ = {isa = PBXFileReference; fileEncoding = 4; lastKnownFileType = sourcecode.swift; path = "Header+AztecFormatting.swift"; sourceTree = "<group>"; };
		024DF32023744798006658FE /* AztecFormatBarCommandCoordinator.swift */ = {isa = PBXFileReference; lastKnownFileType = sourcecode.swift; path = AztecFormatBarCommandCoordinator.swift; sourceTree = "<group>"; };
		0257285B230ACC7E00A288C4 /* StoreStatsV4ChartAxisHelperTests.swift */ = {isa = PBXFileReference; lastKnownFileType = sourcecode.swift; path = StoreStatsV4ChartAxisHelperTests.swift; sourceTree = "<group>"; };
		025B1747237A92D800C780B4 /* ProductFormSection+ReusableTableRow.swift */ = {isa = PBXFileReference; lastKnownFileType = sourcecode.swift; path = "ProductFormSection+ReusableTableRow.swift"; sourceTree = "<group>"; };
		025B1749237AA49D00C780B4 /* Product+ProductForm.swift */ = {isa = PBXFileReference; lastKnownFileType = sourcecode.swift; path = "Product+ProductForm.swift"; sourceTree = "<group>"; };
		025FDD3123717D2900824006 /* EditorFactory.swift */ = {isa = PBXFileReference; lastKnownFileType = sourcecode.swift; path = EditorFactory.swift; sourceTree = "<group>"; };
		025FDD3323717D4900824006 /* AztecEditorViewController.swift */ = {isa = PBXFileReference; lastKnownFileType = sourcecode.swift; path = AztecEditorViewController.swift; sourceTree = "<group>"; };
		0260F40023224E8100EDA10A /* ProductsViewController.swift */ = {isa = PBXFileReference; lastKnownFileType = sourcecode.swift; path = ProductsViewController.swift; sourceTree = "<group>"; };
		0262DA5123A238460029AF30 /* UnitInputTableViewCell.swift */ = {isa = PBXFileReference; lastKnownFileType = sourcecode.swift; path = UnitInputTableViewCell.swift; sourceTree = "<group>"; };
		0262DA5223A238460029AF30 /* UnitInputTableViewCell.xib */ = {isa = PBXFileReference; lastKnownFileType = file.xib; path = UnitInputTableViewCell.xib; sourceTree = "<group>"; };
		0262DA5623A23AC80029AF30 /* ProductShippingSettingsViewController.swift */ = {isa = PBXFileReference; lastKnownFileType = sourcecode.swift; path = ProductShippingSettingsViewController.swift; sourceTree = "<group>"; };
		0262DA5723A23AC80029AF30 /* ProductShippingSettingsViewController.xib */ = {isa = PBXFileReference; lastKnownFileType = file.xib; path = ProductShippingSettingsViewController.xib; sourceTree = "<group>"; };
		0262DA5A23A244830029AF30 /* Product+ShippingSettingsViewModels.swift */ = {isa = PBXFileReference; lastKnownFileType = sourcecode.swift; path = "Product+ShippingSettingsViewModels.swift"; sourceTree = "<group>"; };
		0269177F232600A6002AFC20 /* ProductsTabProductViewModelTests.swift */ = {isa = PBXFileReference; lastKnownFileType = sourcecode.swift; path = ProductsTabProductViewModelTests.swift; sourceTree = "<group>"; };
		02691781232605B9002AFC20 /* PaginatedListViewControllerStateCoordinatorTests.swift */ = {isa = PBXFileReference; lastKnownFileType = sourcecode.swift; path = PaginatedListViewControllerStateCoordinatorTests.swift; sourceTree = "<group>"; };
		0269576923726304001BA0BF /* KeyboardFrameObserver.swift */ = {isa = PBXFileReference; lastKnownFileType = sourcecode.swift; path = KeyboardFrameObserver.swift; sourceTree = "<group>"; };
		0269576C23726401001BA0BF /* KeyboardFrameObserverTests.swift */ = {isa = PBXFileReference; lastKnownFileType = sourcecode.swift; path = KeyboardFrameObserverTests.swift; sourceTree = "<group>"; };
		0269576F237281A9001BA0BF /* AztecTextViewAttachmentHandler.swift */ = {isa = PBXFileReference; lastKnownFileType = sourcecode.swift; path = AztecTextViewAttachmentHandler.swift; sourceTree = "<group>"; };
		026CF638237E9ABE009563D4 /* ProductVariationsViewController.swift */ = {isa = PBXFileReference; lastKnownFileType = sourcecode.swift; path = ProductVariationsViewController.swift; sourceTree = "<group>"; };
		026CF639237E9ABE009563D4 /* ProductVariationsViewController.xib */ = {isa = PBXFileReference; lastKnownFileType = file.xib; path = ProductVariationsViewController.xib; sourceTree = "<group>"; };
		0272C00222EE9C3200D7CA2C /* AsyncDictionary.swift */ = {isa = PBXFileReference; lastKnownFileType = sourcecode.swift; path = AsyncDictionary.swift; sourceTree = "<group>"; };
		0274C25323162FB200EF1E40 /* DashboardTopBannerFactory.swift */ = {isa = PBXFileReference; lastKnownFileType = sourcecode.swift; path = DashboardTopBannerFactory.swift; sourceTree = "<group>"; };
		02784A02238B8BC800BDD6A8 /* UIView+Border.swift */ = {isa = PBXFileReference; lastKnownFileType = sourcecode.swift; path = "UIView+Border.swift"; sourceTree = "<group>"; };
		02820F3322C257B700DE0D37 /* UITableView+HeaderFooterHelpers.swift */ = {isa = PBXFileReference; lastKnownFileType = sourcecode.swift; path = "UITableView+HeaderFooterHelpers.swift"; sourceTree = "<group>"; };
		028296EA237D28B600E84012 /* TextViewViewController.swift */ = {isa = PBXFileReference; lastKnownFileType = sourcecode.swift; path = TextViewViewController.swift; sourceTree = "<group>"; };
		028296EB237D28B600E84012 /* TextViewViewController.xib */ = {isa = PBXFileReference; lastKnownFileType = file.xib; path = TextViewViewController.xib; sourceTree = "<group>"; };
		0282DD93233C9465006A5FDB /* SearchUICommand.swift */ = {isa = PBXFileReference; lastKnownFileType = sourcecode.swift; path = SearchUICommand.swift; sourceTree = "<group>"; };
		0282DD95233C960C006A5FDB /* SearchResultCell.swift */ = {isa = PBXFileReference; lastKnownFileType = sourcecode.swift; path = SearchResultCell.swift; sourceTree = "<group>"; };
		0282DD97233CA093006A5FDB /* OrderSearchUICommand.swift */ = {isa = PBXFileReference; lastKnownFileType = sourcecode.swift; path = OrderSearchUICommand.swift; sourceTree = "<group>"; };
		0282DD99233CA32D006A5FDB /* OrderSearchCellViewModel.swift */ = {isa = PBXFileReference; lastKnownFileType = sourcecode.swift; path = OrderSearchCellViewModel.swift; sourceTree = "<group>"; };
		0285BF6F22FBD91C003A2525 /* TopPerformersSectionHeaderView.swift */ = {isa = PBXFileReference; lastKnownFileType = sourcecode.swift; path = TopPerformersSectionHeaderView.swift; sourceTree = "<group>"; };
		028BAC3C22F2DECE008BB4AF /* StoreStatsAndTopPerformersViewController.swift */ = {isa = PBXFileReference; lastKnownFileType = sourcecode.swift; path = StoreStatsAndTopPerformersViewController.swift; sourceTree = "<group>"; };
		028BAC3F22F2EFA5008BB4AF /* StoreStatsAndTopPerformersPeriodViewController.swift */ = {isa = PBXFileReference; lastKnownFileType = sourcecode.swift; path = StoreStatsAndTopPerformersPeriodViewController.swift; sourceTree = "<group>"; };
		028BAC4122F30B05008BB4AF /* StoreStatsV4PeriodViewController.swift */ = {isa = PBXFileReference; lastKnownFileType = sourcecode.swift; path = StoreStatsV4PeriodViewController.swift; sourceTree = "<group>"; };
		028BAC4422F3AE5C008BB4AF /* StoreStatsV4PeriodViewController.xib */ = {isa = PBXFileReference; fileEncoding = 4; lastKnownFileType = file.xib; path = StoreStatsV4PeriodViewController.xib; sourceTree = "<group>"; };
		028BAC4622F3B550008BB4AF /* StatsTimeRangeV4+UI.swift */ = {isa = PBXFileReference; lastKnownFileType = sourcecode.swift; path = "StatsTimeRangeV4+UI.swift"; sourceTree = "<group>"; };
		0290E26D238E3CE400B5C466 /* ListSelectorViewController.swift */ = {isa = PBXFileReference; lastKnownFileType = sourcecode.swift; path = ListSelectorViewController.swift; sourceTree = "<group>"; };
		0290E26E238E3CE400B5C466 /* ListSelectorViewController.xib */ = {isa = PBXFileReference; lastKnownFileType = file.xib; path = ListSelectorViewController.xib; sourceTree = "<group>"; };
		0290E273238E4F8100B5C466 /* PaginatedListSelectorViewController.swift */ = {isa = PBXFileReference; lastKnownFileType = sourcecode.swift; path = PaginatedListSelectorViewController.swift; sourceTree = "<group>"; };
		0290E274238E4F8100B5C466 /* PaginatedListSelectorViewController.xib */ = {isa = PBXFileReference; lastKnownFileType = file.xib; path = PaginatedListSelectorViewController.xib; sourceTree = "<group>"; };
		0290E279238E590500B5C466 /* ListSelectorViewProperties.swift */ = {isa = PBXFileReference; lastKnownFileType = sourcecode.swift; path = ListSelectorViewProperties.swift; sourceTree = "<group>"; };
		0290E27D238E5B5C00B5C466 /* ProductStockStatusListSelectorDataSourceTests.swift */ = {isa = PBXFileReference; lastKnownFileType = sourcecode.swift; path = ProductStockStatusListSelectorDataSourceTests.swift; sourceTree = "<group>"; };
		02913E9423A774C500707A0C /* UnitInputFormatter.swift */ = {isa = PBXFileReference; lastKnownFileType = sourcecode.swift; path = UnitInputFormatter.swift; sourceTree = "<group>"; };
		02913E9623A774E600707A0C /* DecimalInputFormatter.swift */ = {isa = PBXFileReference; lastKnownFileType = sourcecode.swift; path = DecimalInputFormatter.swift; sourceTree = "<group>"; };
		029B0F56234197B80010C1F3 /* ProductSearchUICommand.swift */ = {isa = PBXFileReference; lastKnownFileType = sourcecode.swift; path = ProductSearchUICommand.swift; sourceTree = "<group>"; };
		029D444822F13F8A00DEFA8A /* DashboardUIFactory.swift */ = {isa = PBXFileReference; lastKnownFileType = sourcecode.swift; path = DashboardUIFactory.swift; sourceTree = "<group>"; };
		029D444D22F141CD00DEFA8A /* DashboardStatsV3ViewController.swift */ = {isa = PBXFileReference; lastKnownFileType = sourcecode.swift; path = DashboardStatsV3ViewController.swift; sourceTree = "<group>"; };
		02ADC7CB239762E0008D4BED /* PaginatedListSelectorViewProperties.swift */ = {isa = PBXFileReference; lastKnownFileType = sourcecode.swift; path = PaginatedListSelectorViewProperties.swift; sourceTree = "<group>"; };
		02ADC7CD23978EAA008D4BED /* PaginatedProductShippingClassListSelectorDataSourceTests.swift */ = {isa = PBXFileReference; lastKnownFileType = sourcecode.swift; path = PaginatedProductShippingClassListSelectorDataSourceTests.swift; sourceTree = "<group>"; };
		02ADC7CF2398C8EB008D4BED /* UIColor+SystemColors.swift */ = {isa = PBXFileReference; lastKnownFileType = sourcecode.swift; path = "UIColor+SystemColors.swift"; sourceTree = "<group>"; };
		02B296A622FA6DB500FD7A4C /* Date+StartAndEnd.swift */ = {isa = PBXFileReference; lastKnownFileType = sourcecode.swift; path = "Date+StartAndEnd.swift"; sourceTree = "<group>"; };
		02B296A822FA6E0000FD7A4C /* DateStartAndEndTests.swift */ = {isa = PBXFileReference; lastKnownFileType = sourcecode.swift; path = DateStartAndEndTests.swift; sourceTree = "<group>"; };
		02BA23BF22EE9DAF009539E7 /* AsyncDictionaryTests.swift */ = {isa = PBXFileReference; lastKnownFileType = sourcecode.swift; path = AsyncDictionaryTests.swift; sourceTree = "<group>"; };
		02C0CD2923B5BB1C00F880B1 /* ImageService.swift */ = {isa = PBXFileReference; lastKnownFileType = sourcecode.swift; path = ImageService.swift; sourceTree = "<group>"; };
		02C0CD2B23B5BC9600F880B1 /* DefaultImageService.swift */ = {isa = PBXFileReference; lastKnownFileType = sourcecode.swift; path = DefaultImageService.swift; sourceTree = "<group>"; };
		02C0CD2D23B5E3AE00F880B1 /* DefaultImageServiceTests.swift */ = {isa = PBXFileReference; lastKnownFileType = sourcecode.swift; path = DefaultImageServiceTests.swift; sourceTree = "<group>"; };
		02D45646231CB1FB008CF0A9 /* UIImage+Dot.swift */ = {isa = PBXFileReference; lastKnownFileType = sourcecode.swift; path = "UIImage+Dot.swift"; sourceTree = "<group>"; };
		02D4564B231D05E1008CF0A9 /* BetaFeaturesViewController.swift */ = {isa = PBXFileReference; lastKnownFileType = sourcecode.swift; path = BetaFeaturesViewController.swift; sourceTree = "<group>"; };
		02E262C8238D0AD300B79588 /* ProductStockStatusListSelectorDataSource.swift */ = {isa = PBXFileReference; lastKnownFileType = sourcecode.swift; path = ProductStockStatusListSelectorDataSource.swift; sourceTree = "<group>"; };
		02E4FD79230688BA0049610C /* OrderStatsV4Interval+Chart.swift */ = {isa = PBXFileReference; lastKnownFileType = sourcecode.swift; path = "OrderStatsV4Interval+Chart.swift"; sourceTree = "<group>"; };
		02E4FD7B2306A04C0049610C /* StatsTimeRangeBarView.swift */ = {isa = PBXFileReference; lastKnownFileType = sourcecode.swift; path = StatsTimeRangeBarView.swift; sourceTree = "<group>"; };
		02E4FD7D2306A8180049610C /* StatsTimeRangeBarViewModel.swift */ = {isa = PBXFileReference; lastKnownFileType = sourcecode.swift; path = StatsTimeRangeBarViewModel.swift; sourceTree = "<group>"; };
		02E4FD802306AA890049610C /* StatsTimeRangeBarViewModelTests.swift */ = {isa = PBXFileReference; lastKnownFileType = sourcecode.swift; path = StatsTimeRangeBarViewModelTests.swift; sourceTree = "<group>"; };
		02E6B97623853D81000A36F0 /* SettingTitleAndValueTableViewCell.swift */ = {isa = PBXFileReference; lastKnownFileType = sourcecode.swift; path = SettingTitleAndValueTableViewCell.swift; sourceTree = "<group>"; };
		02E6B97723853D81000A36F0 /* SettingTitleAndValueTableViewCell.xib */ = {isa = PBXFileReference; lastKnownFileType = file.xib; path = SettingTitleAndValueTableViewCell.xib; sourceTree = "<group>"; };
		02F4F50A237AEB8A00E13A9C /* ProductFormTableViewDataSource.swift */ = {isa = PBXFileReference; lastKnownFileType = sourcecode.swift; path = ProductFormTableViewDataSource.swift; sourceTree = "<group>"; };
		02F4F50D237AFC1E00E13A9C /* ImageAndTitleAndTextTableViewCell.swift */ = {isa = PBXFileReference; lastKnownFileType = sourcecode.swift; path = ImageAndTitleAndTextTableViewCell.swift; sourceTree = "<group>"; };
		02F4F50E237AFC1E00E13A9C /* ImageAndTitleAndTextTableViewCell.xib */ = {isa = PBXFileReference; lastKnownFileType = file.xib; path = ImageAndTitleAndTextTableViewCell.xib; sourceTree = "<group>"; };
		02FE89C6231FAA4100E85EF8 /* MainTabBarControllerTests+ProductListFeatureFlag.swift */ = {isa = PBXFileReference; lastKnownFileType = sourcecode.swift; path = "MainTabBarControllerTests+ProductListFeatureFlag.swift"; sourceTree = "<group>"; };
		02FE89C8231FB31400E85EF8 /* FeatureFlagService.swift */ = {isa = PBXFileReference; lastKnownFileType = sourcecode.swift; path = FeatureFlagService.swift; sourceTree = "<group>"; };
		02FE89CA231FB36600E85EF8 /* DefaultFeatureFlagService.swift */ = {isa = PBXFileReference; lastKnownFileType = sourcecode.swift; path = DefaultFeatureFlagService.swift; sourceTree = "<group>"; };
		25D00C97936D2C6589F8ECE9 /* Pods-WooCommerce.release-alpha.xcconfig */ = {isa = PBXFileReference; includeInIndex = 1; lastKnownFileType = text.xcconfig; name = "Pods-WooCommerce.release-alpha.xcconfig"; path = "../Pods/Target Support Files/Pods-WooCommerce/Pods-WooCommerce.release-alpha.xcconfig"; sourceTree = "<group>"; };
		2719B6FD1E6FE78A76B6AC74 /* Pods-WooCommerceTests.release-alpha.xcconfig */ = {isa = PBXFileReference; includeInIndex = 1; lastKnownFileType = text.xcconfig; name = "Pods-WooCommerceTests.release-alpha.xcconfig"; path = "../Pods/Target Support Files/Pods-WooCommerceTests/Pods-WooCommerceTests.release-alpha.xcconfig"; sourceTree = "<group>"; };
		33035144757869DE5E4DC88A /* Pods-WooCommerce.release.xcconfig */ = {isa = PBXFileReference; includeInIndex = 1; lastKnownFileType = text.xcconfig; name = "Pods-WooCommerce.release.xcconfig"; path = "../Pods/Target Support Files/Pods-WooCommerce/Pods-WooCommerce.release.xcconfig"; sourceTree = "<group>"; };
		451A04E42386CE8700E368C9 /* ProductImagesHeaderTableViewCell.swift */ = {isa = PBXFileReference; lastKnownFileType = sourcecode.swift; path = ProductImagesHeaderTableViewCell.swift; sourceTree = "<group>"; };
		451A04E52386CE8700E368C9 /* ProductImagesHeaderTableViewCell.xib */ = {isa = PBXFileReference; lastKnownFileType = file.xib; path = ProductImagesHeaderTableViewCell.xib; sourceTree = "<group>"; };
		451A04E92386D28300E368C9 /* ProductImagesViewModel.swift */ = {isa = PBXFileReference; lastKnownFileType = sourcecode.swift; path = ProductImagesViewModel.swift; sourceTree = "<group>"; };
		451A04EB2386D2B300E368C9 /* ProductImagesCollectionViewDataSource.swift */ = {isa = PBXFileReference; lastKnownFileType = sourcecode.swift; path = ProductImagesCollectionViewDataSource.swift; sourceTree = "<group>"; };
		451A04EE2386F7B500E368C9 /* ProductImageCollectionViewCell.swift */ = {isa = PBXFileReference; lastKnownFileType = sourcecode.swift; path = ProductImageCollectionViewCell.swift; sourceTree = "<group>"; };
		451A04EF2386F7B500E368C9 /* ProductImageCollectionViewCell.xib */ = {isa = PBXFileReference; lastKnownFileType = file.xib; path = ProductImageCollectionViewCell.xib; sourceTree = "<group>"; };
		451A04F22386F7C900E368C9 /* AddProductImageCollectionViewCell.swift */ = {isa = PBXFileReference; lastKnownFileType = sourcecode.swift; path = AddProductImageCollectionViewCell.swift; sourceTree = "<group>"; };
		451A04F32386F7C900E368C9 /* AddProductImageCollectionViewCell.xib */ = {isa = PBXFileReference; lastKnownFileType = file.xib; path = AddProductImageCollectionViewCell.xib; sourceTree = "<group>"; };
		453904F223BB88B5007C4956 /* ProductTaxStatusListSelectorDataSourceTests.swift */ = {isa = PBXFileReference; lastKnownFileType = sourcecode.swift; path = ProductTaxStatusListSelectorDataSourceTests.swift; sourceTree = "<group>"; };
		453904F423BB8BD5007C4956 /* ProductTaxClassListSelectorDataSourceTests.swift */ = {isa = PBXFileReference; lastKnownFileType = sourcecode.swift; path = ProductTaxClassListSelectorDataSourceTests.swift; sourceTree = "<group>"; };
		453DBF8D2387F34A006762A5 /* UICollectionViewCell+Helpers.swift */ = {isa = PBXFileReference; lastKnownFileType = sourcecode.swift; path = "UICollectionViewCell+Helpers.swift"; sourceTree = "<group>"; };
		453DBF8F23882814006762A5 /* ProductImagesFlowLayout.swift */ = {isa = PBXFileReference; lastKnownFileType = sourcecode.swift; path = ProductImagesFlowLayout.swift; sourceTree = "<group>"; };
		45AE582A230D9D35001901E3 /* OrderNoteHeaderTableViewCell.swift */ = {isa = PBXFileReference; lastKnownFileType = sourcecode.swift; path = OrderNoteHeaderTableViewCell.swift; sourceTree = "<group>"; };
		45AE582B230D9D35001901E3 /* OrderNoteHeaderTableViewCell.xib */ = {isa = PBXFileReference; lastKnownFileType = file.xib; path = OrderNoteHeaderTableViewCell.xib; sourceTree = "<group>"; };
		45B9C63C23A8E50D007FC4C5 /* ProductPriceSettingsViewController.swift */ = {isa = PBXFileReference; lastKnownFileType = sourcecode.swift; path = ProductPriceSettingsViewController.swift; sourceTree = "<group>"; };
		45B9C63D23A8E50D007FC4C5 /* ProductPriceSettingsViewController.xib */ = {isa = PBXFileReference; lastKnownFileType = file.xib; path = ProductPriceSettingsViewController.xib; sourceTree = "<group>"; };
		45B9C64023A9139A007FC4C5 /* Product+PriceSettingsViewModels.swift */ = {isa = PBXFileReference; lastKnownFileType = sourcecode.swift; path = "Product+PriceSettingsViewModels.swift"; sourceTree = "<group>"; };
		45B9C64223A91CB6007FC4C5 /* PriceInputFormatter.swift */ = {isa = PBXFileReference; lastKnownFileType = sourcecode.swift; path = PriceInputFormatter.swift; sourceTree = "<group>"; };
		45B9C64423A945C0007FC4C5 /* PriceInputFormatterTests.swift */ = {isa = PBXFileReference; lastKnownFileType = sourcecode.swift; path = PriceInputFormatterTests.swift; sourceTree = "<group>"; };
		45C8B2562313FA570002FA77 /* CustomerNoteTableViewCell.swift */ = {isa = PBXFileReference; lastKnownFileType = sourcecode.swift; path = CustomerNoteTableViewCell.swift; sourceTree = "<group>"; };
		45C8B2572313FA570002FA77 /* CustomerNoteTableViewCell.xib */ = {isa = PBXFileReference; lastKnownFileType = file.xib; path = CustomerNoteTableViewCell.xib; sourceTree = "<group>"; };
		45C8B25A231521510002FA77 /* CustomerNoteTableViewCellTests.swift */ = {isa = PBXFileReference; lastKnownFileType = sourcecode.swift; path = CustomerNoteTableViewCellTests.swift; sourceTree = "<group>"; };
		45C8B25C231529410002FA77 /* CustomerInfoTableViewCellTests.swift */ = {isa = PBXFileReference; lastKnownFileType = sourcecode.swift; path = CustomerInfoTableViewCellTests.swift; sourceTree = "<group>"; };
		45C8B25F23155CBC0002FA77 /* BillingInformationViewController.swift */ = {isa = PBXFileReference; lastKnownFileType = sourcecode.swift; path = BillingInformationViewController.swift; sourceTree = "<group>"; };
		45C8B26023155CBC0002FA77 /* BillingInformationViewController.xib */ = {isa = PBXFileReference; lastKnownFileType = file.xib; path = BillingInformationViewController.xib; sourceTree = "<group>"; };
		45C8B2642316AB460002FA77 /* BillingAddressTableViewCell.swift */ = {isa = PBXFileReference; lastKnownFileType = sourcecode.swift; path = BillingAddressTableViewCell.swift; sourceTree = "<group>"; };
		45C8B2652316AB460002FA77 /* BillingAddressTableViewCell.xib */ = {isa = PBXFileReference; lastKnownFileType = file.xib; path = BillingAddressTableViewCell.xib; sourceTree = "<group>"; };
		45C8B2682316B2440002FA77 /* BillingAddressTableViewCellTests.swift */ = {isa = PBXFileReference; lastKnownFileType = sourcecode.swift; path = BillingAddressTableViewCellTests.swift; sourceTree = "<group>"; };
		45D1CF4423BAC2A500945A36 /* ProductTaxClassListSelectorDataSource.swift */ = {isa = PBXFileReference; lastKnownFileType = sourcecode.swift; path = ProductTaxClassListSelectorDataSource.swift; sourceTree = "<group>"; };
		45D1CF4623BAC89A00945A36 /* ProductTaxStatusListSelectorDataSource.swift */ = {isa = PBXFileReference; lastKnownFileType = sourcecode.swift; path = ProductTaxStatusListSelectorDataSource.swift; sourceTree = "<group>"; };
		45FBDF2A238BF8A300127F77 /* ProductImageCollectionViewCellTests.swift */ = {isa = PBXFileReference; lastKnownFileType = sourcecode.swift; path = ProductImageCollectionViewCellTests.swift; sourceTree = "<group>"; };
		45FBDF2C238BF8BF00127F77 /* AddProductImageCollectionViewCellTests.swift */ = {isa = PBXFileReference; lastKnownFileType = sourcecode.swift; path = AddProductImageCollectionViewCellTests.swift; sourceTree = "<group>"; };
		45FBDF33238D33F100127F77 /* MockProduct.swift */ = {isa = PBXFileReference; lastKnownFileType = sourcecode.swift; path = MockProduct.swift; sourceTree = "<group>"; };
		45FBDF35238D3C7500127F77 /* ExtendedAddProductImageCollectionViewCell.swift */ = {isa = PBXFileReference; lastKnownFileType = sourcecode.swift; path = ExtendedAddProductImageCollectionViewCell.swift; sourceTree = "<group>"; };
		45FBDF36238D3C7500127F77 /* ExtendedAddProductImageCollectionViewCell.xib */ = {isa = PBXFileReference; lastKnownFileType = file.xib; path = ExtendedAddProductImageCollectionViewCell.xib; sourceTree = "<group>"; };
		45FBDF3B238D4EA800127F77 /* ExtendedAddProductImageCollectionViewCellTests.swift */ = {isa = PBXFileReference; lastKnownFileType = sourcecode.swift; path = ExtendedAddProductImageCollectionViewCellTests.swift; sourceTree = "<group>"; };
		6DC4526F9A7357761197EBF0 /* Pods_WooCommerceTests.framework */ = {isa = PBXFileReference; explicitFileType = wrapper.framework; includeInIndex = 0; path = Pods_WooCommerceTests.framework; sourceTree = BUILT_PRODUCTS_DIR; };
		74036CBF211B882100E462C2 /* PeriodDataViewController.swift */ = {isa = PBXFileReference; lastKnownFileType = sourcecode.swift; path = PeriodDataViewController.swift; sourceTree = "<group>"; };
		740382D92267D94100A627F4 /* LargeImageTableViewCell.swift */ = {isa = PBXFileReference; lastKnownFileType = sourcecode.swift; path = LargeImageTableViewCell.swift; sourceTree = "<group>"; };
		740382DA2267D94100A627F4 /* LargeImageTableViewCell.xib */ = {isa = PBXFileReference; lastKnownFileType = file.xib; path = LargeImageTableViewCell.xib; sourceTree = "<group>"; };
		740987B221B87760000E4C80 /* FancyAnimatedButton+Woo.swift */ = {isa = PBXFileReference; lastKnownFileType = sourcecode.swift; path = "FancyAnimatedButton+Woo.swift"; sourceTree = "<group>"; };
		740ADFE421C33688009EE5A9 /* licenses.html */ = {isa = PBXFileReference; lastKnownFileType = text.html; path = licenses.html; sourceTree = "<group>"; };
		74213449210A323C00C13890 /* WooAnalyticsStat.swift */ = {isa = PBXFileReference; lastKnownFileType = sourcecode.swift; path = WooAnalyticsStat.swift; sourceTree = "<group>"; };
		74334F34214AB12F006D6AC5 /* ProductTableViewCell.swift */ = {isa = PBXFileReference; fileEncoding = 4; lastKnownFileType = sourcecode.swift; path = ProductTableViewCell.swift; sourceTree = "<group>"; };
		74334F35214AB12F006D6AC5 /* ProductTableViewCell.xib */ = {isa = PBXFileReference; fileEncoding = 4; lastKnownFileType = file.xib; path = ProductTableViewCell.xib; sourceTree = "<group>"; };
		7435E58D21C0151B00216F0F /* OrderNote+Woo.swift */ = {isa = PBXFileReference; lastKnownFileType = sourcecode.swift; path = "OrderNote+Woo.swift"; sourceTree = "<group>"; };
		7435E58F21C0162C00216F0F /* OrderNoteWooTests.swift */ = {isa = PBXFileReference; fileEncoding = 4; lastKnownFileType = sourcecode.swift; path = OrderNoteWooTests.swift; sourceTree = "<group>"; };
		743E271F21AEF20100D6DC82 /* FancyAlertViewController+Upgrade.swift */ = {isa = PBXFileReference; lastKnownFileType = sourcecode.swift; path = "FancyAlertViewController+Upgrade.swift"; sourceTree = "<group>"; };
		743EDD9E214B05350039071B /* TopEarnerStatsItem+Woo.swift */ = {isa = PBXFileReference; fileEncoding = 4; lastKnownFileType = sourcecode.swift; path = "TopEarnerStatsItem+Woo.swift"; sourceTree = "<group>"; };
		7441E1D121503F77004E6ECE /* IntrinsicTableView.swift */ = {isa = PBXFileReference; lastKnownFileType = sourcecode.swift; path = IntrinsicTableView.swift; sourceTree = "<group>"; };
		7441EBC7226A71AA008BF83D /* TitleBodyTableViewCell.swift */ = {isa = PBXFileReference; lastKnownFileType = sourcecode.swift; path = TitleBodyTableViewCell.swift; sourceTree = "<group>"; };
		7441EBC8226A71AA008BF83D /* TitleBodyTableViewCell.xib */ = {isa = PBXFileReference; lastKnownFileType = file.xib; path = TitleBodyTableViewCell.xib; sourceTree = "<group>"; };
		74460D3F22289B7600D7316A /* Coordinator.swift */ = {isa = PBXFileReference; lastKnownFileType = sourcecode.swift; path = Coordinator.swift; sourceTree = "<group>"; };
		74460D4122289C7A00D7316A /* StorePickerCoordinator.swift */ = {isa = PBXFileReference; lastKnownFileType = sourcecode.swift; path = StorePickerCoordinator.swift; sourceTree = "<group>"; };
		744F00D121B582A9007EFA93 /* StarRatingView.swift */ = {isa = PBXFileReference; lastKnownFileType = sourcecode.swift; path = StarRatingView.swift; sourceTree = "<group>"; };
		7459A6C521B0680300F83A78 /* RequirementsChecker.swift */ = {isa = PBXFileReference; fileEncoding = 4; lastKnownFileType = sourcecode.swift; path = RequirementsChecker.swift; sourceTree = "<group>"; };
		746791622108D7C0007CF1DC /* WooAnalyticsTests.swift */ = {isa = PBXFileReference; lastKnownFileType = sourcecode.swift; path = WooAnalyticsTests.swift; sourceTree = "<group>"; };
		746791652108D87B007CF1DC /* MockupAnalyticsProvider.swift */ = {isa = PBXFileReference; lastKnownFileType = sourcecode.swift; path = MockupAnalyticsProvider.swift; sourceTree = "<group>"; };
		746FC23C2200A62B00C3096C /* DateWooTests.swift */ = {isa = PBXFileReference; fileEncoding = 4; lastKnownFileType = sourcecode.swift; path = DateWooTests.swift; sourceTree = "<group>"; };
		747AA0882107CEC60047A89B /* AnalyticsProvider.swift */ = {isa = PBXFileReference; lastKnownFileType = sourcecode.swift; path = AnalyticsProvider.swift; sourceTree = "<group>"; };
		747AA08A2107CF8D0047A89B /* TracksProvider.swift */ = {isa = PBXFileReference; lastKnownFileType = sourcecode.swift; path = TracksProvider.swift; sourceTree = "<group>"; };
		748AD086219F481B00023535 /* UIView+Animation.swift */ = {isa = PBXFileReference; fileEncoding = 4; lastKnownFileType = sourcecode.swift; path = "UIView+Animation.swift"; sourceTree = "<group>"; };
		748C777F211E18A600814F2C /* OrderStats+Woo.swift */ = {isa = PBXFileReference; fileEncoding = 4; lastKnownFileType = sourcecode.swift; path = "OrderStats+Woo.swift"; sourceTree = "<group>"; };
		748C7781211E294000814F2C /* Double+Woo.swift */ = {isa = PBXFileReference; lastKnownFileType = sourcecode.swift; path = "Double+Woo.swift"; sourceTree = "<group>"; };
		748C7783211E2D8400814F2C /* DoubleWooTests.swift */ = {isa = PBXFileReference; fileEncoding = 4; lastKnownFileType = sourcecode.swift; path = DoubleWooTests.swift; sourceTree = "<group>"; };
		748D34DC214828DC00E21A2F /* TopPerformerDataViewController.xib */ = {isa = PBXFileReference; fileEncoding = 4; lastKnownFileType = file.xib; path = TopPerformerDataViewController.xib; sourceTree = "<group>"; };
		748D34DD214828DC00E21A2F /* TopPerformersViewController.swift */ = {isa = PBXFileReference; fileEncoding = 4; lastKnownFileType = sourcecode.swift; path = TopPerformersViewController.swift; sourceTree = "<group>"; };
		748D34E02148291E00E21A2F /* TopPerformerDataViewController.swift */ = {isa = PBXFileReference; fileEncoding = 4; lastKnownFileType = sourcecode.swift; path = TopPerformerDataViewController.swift; sourceTree = "<group>"; };
		7493BB8C2149852A003071A9 /* TopPerformersHeaderView.swift */ = {isa = PBXFileReference; fileEncoding = 4; lastKnownFileType = sourcecode.swift; path = TopPerformersHeaderView.swift; sourceTree = "<group>"; };
		7493BB8D2149852A003071A9 /* TopPerformersHeaderView.xib */ = {isa = PBXFileReference; fileEncoding = 4; lastKnownFileType = file.xib; path = TopPerformersHeaderView.xib; sourceTree = "<group>"; };
		74A33D7F21C3F233009E25DE /* LicensesViewController.swift */ = {isa = PBXFileReference; fileEncoding = 4; lastKnownFileType = sourcecode.swift; path = LicensesViewController.swift; sourceTree = "<group>"; };
		74A95B5721C403EA00FEE953 /* pure-min.css */ = {isa = PBXFileReference; fileEncoding = 4; lastKnownFileType = text.css; path = "pure-min.css"; sourceTree = "<group>"; };
		74AAF6A4212A04A900C612B0 /* ChartMarker.swift */ = {isa = PBXFileReference; lastKnownFileType = sourcecode.swift; path = ChartMarker.swift; sourceTree = "<group>"; };
		74AFF2E9211B9B1B0038153A /* StoreStatsViewController.swift */ = {isa = PBXFileReference; lastKnownFileType = sourcecode.swift; path = StoreStatsViewController.swift; sourceTree = "<group>"; };
		74B5713521CD7604008F9B8E /* SharingHelper.swift */ = {isa = PBXFileReference; lastKnownFileType = sourcecode.swift; path = SharingHelper.swift; sourceTree = "<group>"; };
		74C6FEA421C2F1FA009286B6 /* AboutViewController.swift */ = {isa = PBXFileReference; lastKnownFileType = sourcecode.swift; path = AboutViewController.swift; sourceTree = "<group>"; };
		74D0A52F2139CF1300E2919F /* String+Helpers.swift */ = {isa = PBXFileReference; lastKnownFileType = sourcecode.swift; path = "String+Helpers.swift"; sourceTree = "<group>"; };
		74E0F440211C9AE600A79CCE /* PeriodDataViewController.xib */ = {isa = PBXFileReference; lastKnownFileType = file.xib; path = PeriodDataViewController.xib; sourceTree = "<group>"; };
		74EC34A4225FE21F004BBC2E /* ProductLoaderViewController.swift */ = {isa = PBXFileReference; lastKnownFileType = sourcecode.swift; path = ProductLoaderViewController.swift; sourceTree = "<group>"; };
		74EC34A6225FE69C004BBC2E /* ProductDetailsViewController.swift */ = {isa = PBXFileReference; lastKnownFileType = sourcecode.swift; path = ProductDetailsViewController.swift; sourceTree = "<group>"; };
		74EC34A7225FE69C004BBC2E /* ProductDetailsViewController.xib */ = {isa = PBXFileReference; lastKnownFileType = file.xib; path = ProductDetailsViewController.xib; sourceTree = "<group>"; };
		74F301592200EC0800931B9E /* NSDecimalNumberWooTests.swift */ = {isa = PBXFileReference; fileEncoding = 4; lastKnownFileType = sourcecode.swift; path = NSDecimalNumberWooTests.swift; sourceTree = "<group>"; };
		74F9E9CB214C036400A3F2D2 /* NoPeriodDataTableViewCell.xib */ = {isa = PBXFileReference; fileEncoding = 4; lastKnownFileType = file.xib; path = NoPeriodDataTableViewCell.xib; sourceTree = "<group>"; };
		74F9E9CC214C036400A3F2D2 /* NoPeriodDataTableViewCell.swift */ = {isa = PBXFileReference; fileEncoding = 4; lastKnownFileType = sourcecode.swift; path = NoPeriodDataTableViewCell.swift; sourceTree = "<group>"; };
		8A659E65308A3D9DD79A95F9 /* Pods-WooCommerceTests.release.xcconfig */ = {isa = PBXFileReference; includeInIndex = 1; lastKnownFileType = text.xcconfig; name = "Pods-WooCommerceTests.release.xcconfig"; path = "../Pods/Target Support Files/Pods-WooCommerceTests/Pods-WooCommerceTests.release.xcconfig"; sourceTree = "<group>"; };
		8CA4F6DD220B257000A47B5D /* WooCommerce.debug.xcconfig */ = {isa = PBXFileReference; fileEncoding = 4; lastKnownFileType = text.xcconfig; name = WooCommerce.debug.xcconfig; path = ../config/WooCommerce.debug.xcconfig; sourceTree = "<group>"; };
		8CA4F6DE220B257000A47B5D /* WooCommerce.release.xcconfig */ = {isa = PBXFileReference; fileEncoding = 4; lastKnownFileType = text.xcconfig; name = WooCommerce.release.xcconfig; path = ../config/WooCommerce.release.xcconfig; sourceTree = "<group>"; };
		8CA4F6E1220B259100A47B5D /* Version.Public.xcconfig */ = {isa = PBXFileReference; lastKnownFileType = text.xcconfig; name = Version.Public.xcconfig; path = ../config/Version.Public.xcconfig; sourceTree = "<group>"; };
		8CD41D4921F8A7E300CF3C2B /* RELEASE-NOTES.txt */ = {isa = PBXFileReference; fileEncoding = 4; lastKnownFileType = text; name = "RELEASE-NOTES.txt"; path = "../RELEASE-NOTES.txt"; sourceTree = "<group>"; };
		90AC1C0B391E04A837BDC64E /* Pods-WooCommerce.debug.xcconfig */ = {isa = PBXFileReference; includeInIndex = 1; lastKnownFileType = text.xcconfig; name = "Pods-WooCommerce.debug.xcconfig"; path = "../Pods/Target Support Files/Pods-WooCommerce/Pods-WooCommerce.debug.xcconfig"; sourceTree = "<group>"; };
		933A27362222354600C2143A /* Logging.swift */ = {isa = PBXFileReference; lastKnownFileType = sourcecode.swift; path = Logging.swift; sourceTree = "<group>"; };
		934CB122224EAB150005CCB9 /* main.swift */ = {isa = PBXFileReference; lastKnownFileType = sourcecode.swift; path = main.swift; sourceTree = "<group>"; };
		934CB124224EAB540005CCB9 /* TestingAppDelegate.swift */ = {isa = PBXFileReference; lastKnownFileType = sourcecode.swift; path = TestingAppDelegate.swift; sourceTree = "<group>"; };
		9379E1A22255365F006A6BE4 /* TestingMode.storyboard */ = {isa = PBXFileReference; fileEncoding = 4; lastKnownFileType = file.storyboard; path = TestingMode.storyboard; sourceTree = "<group>"; };
		9379E1A4225536AD006A6BE4 /* TestAssets.xcassets */ = {isa = PBXFileReference; lastKnownFileType = folder.assetcatalog; path = TestAssets.xcassets; sourceTree = "<group>"; };
		93BCF01E20DC2CE200EBF7A1 /* bash_secrets.tpl */ = {isa = PBXFileReference; fileEncoding = 4; lastKnownFileType = text; path = bash_secrets.tpl; sourceTree = "<group>"; };
		93FA787121CD2A1A00B663E5 /* CurrencySettingsTests.swift */ = {isa = PBXFileReference; lastKnownFileType = sourcecode.swift; path = CurrencySettingsTests.swift; sourceTree = "<group>"; };
		93FA787321CD7E9E00B663E5 /* CurrencySettings.swift */ = {isa = PBXFileReference; lastKnownFileType = sourcecode.swift; path = CurrencySettings.swift; sourceTree = "<group>"; };
		9D2992FEF3D1246B8CCC2EBB /* Pods-WooCommerceTests.debug.xcconfig */ = {isa = PBXFileReference; includeInIndex = 1; lastKnownFileType = text.xcconfig; name = "Pods-WooCommerceTests.debug.xcconfig"; path = "../Pods/Target Support Files/Pods-WooCommerceTests/Pods-WooCommerceTests.debug.xcconfig"; sourceTree = "<group>"; };
		B509112D2049E27A007D25DC /* DashboardViewController.swift */ = {isa = PBXFileReference; fileEncoding = 4; lastKnownFileType = sourcecode.swift; path = DashboardViewController.swift; sourceTree = "<group>"; };
		B509112E2049E27A007D25DC /* OrdersViewController.swift */ = {isa = PBXFileReference; fileEncoding = 4; lastKnownFileType = sourcecode.swift; path = OrdersViewController.swift; sourceTree = "<group>"; };
		B509112F2049E27A007D25DC /* SettingsViewController.swift */ = {isa = PBXFileReference; fileEncoding = 4; lastKnownFileType = sourcecode.swift; path = SettingsViewController.swift; sourceTree = "<group>"; };
		B509FED021C041DF000076A9 /* Locale+Woo.swift */ = {isa = PBXFileReference; lastKnownFileType = sourcecode.swift; path = "Locale+Woo.swift"; sourceTree = "<group>"; };
		B509FED221C05121000076A9 /* SupportManagerAdapter.swift */ = {isa = PBXFileReference; lastKnownFileType = sourcecode.swift; path = SupportManagerAdapter.swift; sourceTree = "<group>"; };
		B509FED421C052D1000076A9 /* MockupSupportManager.swift */ = {isa = PBXFileReference; lastKnownFileType = sourcecode.swift; path = MockupSupportManager.swift; sourceTree = "<group>"; };
		B50BB4152141828F00AF0F3C /* FooterSpinnerView.swift */ = {isa = PBXFileReference; lastKnownFileType = sourcecode.swift; path = FooterSpinnerView.swift; sourceTree = "<group>"; };
		B511ED26218A660E005787DC /* StringDescriptor.swift */ = {isa = PBXFileReference; lastKnownFileType = sourcecode.swift; path = StringDescriptor.swift; sourceTree = "<group>"; };
		B517EA17218B232700730EC4 /* StringFormatter+Notes.swift */ = {isa = PBXFileReference; lastKnownFileType = sourcecode.swift; path = "StringFormatter+Notes.swift"; sourceTree = "<group>"; };
		B517EA19218B2D2600730EC4 /* StringFormatterTests.swift */ = {isa = PBXFileReference; lastKnownFileType = sourcecode.swift; path = StringFormatterTests.swift; sourceTree = "<group>"; };
		B517EA1C218B41F200730EC4 /* String+Woo.swift */ = {isa = PBXFileReference; lastKnownFileType = sourcecode.swift; path = "String+Woo.swift"; sourceTree = "<group>"; };
		B5290ED8219B3FA900A6AF7F /* Date+Woo.swift */ = {isa = PBXFileReference; lastKnownFileType = sourcecode.swift; path = "Date+Woo.swift"; sourceTree = "<group>"; };
		B53A569621123D3B000776C9 /* ResultsControllerUIKitTests.swift */ = {isa = PBXFileReference; lastKnownFileType = sourcecode.swift; path = ResultsControllerUIKitTests.swift; sourceTree = "<group>"; };
		B53A569A21123E8E000776C9 /* MockupTableView.swift */ = {isa = PBXFileReference; lastKnownFileType = sourcecode.swift; path = MockupTableView.swift; sourceTree = "<group>"; };
		B53A569C21123EEB000776C9 /* MockupStorage.swift */ = {isa = PBXFileReference; fileEncoding = 4; lastKnownFileType = sourcecode.swift; name = MockupStorage.swift; path = ../../../Yosemite/YosemiteTests/Mockups/MockupStorage.swift; sourceTree = "<group>"; };
		B53A56A12112470C000776C9 /* MockupStorage+Sample.swift */ = {isa = PBXFileReference; fileEncoding = 4; lastKnownFileType = sourcecode.swift; name = "MockupStorage+Sample.swift"; path = "../../../Yosemite/YosemiteTests/Mockups/MockupStorage+Sample.swift"; sourceTree = "<group>"; };
		B53A56A32112483D000776C9 /* Constants.swift */ = {isa = PBXFileReference; fileEncoding = 4; lastKnownFileType = sourcecode.swift; name = Constants.swift; path = ../../Yosemite/YosemiteTests/Settings/Constants.swift; sourceTree = "<group>"; };
		B53B3F36219C75AC00DF1EB6 /* OrderLoaderViewController.swift */ = {isa = PBXFileReference; lastKnownFileType = sourcecode.swift; path = OrderLoaderViewController.swift; sourceTree = "<group>"; };
		B53B3F38219C817800DF1EB6 /* UIStoryboard+Woo.swift */ = {isa = PBXFileReference; lastKnownFileType = sourcecode.swift; path = "UIStoryboard+Woo.swift"; sourceTree = "<group>"; };
		B53B898820D450AF00EDB467 /* SessionManagerTests.swift */ = {isa = PBXFileReference; lastKnownFileType = sourcecode.swift; path = SessionManagerTests.swift; sourceTree = "<group>"; };
		B53B898C20D462A000EDB467 /* DefaultStoresManager.swift */ = {isa = PBXFileReference; fileEncoding = 4; lastKnownFileType = sourcecode.swift; path = DefaultStoresManager.swift; sourceTree = "<group>"; };
		B541B2122189E7FD008FE7C1 /* ScannerWooTests.swift */ = {isa = PBXFileReference; lastKnownFileType = sourcecode.swift; path = ScannerWooTests.swift; sourceTree = "<group>"; };
		B541B2142189EEA1008FE7C1 /* Scanner+Helpers.swift */ = {isa = PBXFileReference; lastKnownFileType = sourcecode.swift; path = "Scanner+Helpers.swift"; sourceTree = "<group>"; };
		B541B2162189EED4008FE7C1 /* NSMutableAttributedString+Helpers.swift */ = {isa = PBXFileReference; lastKnownFileType = sourcecode.swift; path = "NSMutableAttributedString+Helpers.swift"; sourceTree = "<group>"; };
		B541B2192189F3A2008FE7C1 /* StringFormatter.swift */ = {isa = PBXFileReference; lastKnownFileType = sourcecode.swift; path = StringFormatter.swift; sourceTree = "<group>"; };
		B541B21B2189F3D8008FE7C1 /* StringStyles.swift */ = {isa = PBXFileReference; lastKnownFileType = sourcecode.swift; path = StringStyles.swift; sourceTree = "<group>"; };
		B541B21F218A007C008FE7C1 /* NSMutableParagraphStyle+Helpers.swift */ = {isa = PBXFileReference; lastKnownFileType = sourcecode.swift; path = "NSMutableParagraphStyle+Helpers.swift"; sourceTree = "<group>"; };
		B541B222218A29A6008FE7C1 /* NSParagraphStyle+Woo.swift */ = {isa = PBXFileReference; lastKnownFileType = sourcecode.swift; path = "NSParagraphStyle+Woo.swift"; sourceTree = "<group>"; };
		B541B225218A412C008FE7C1 /* UIFont+Woo.swift */ = {isa = PBXFileReference; lastKnownFileType = sourcecode.swift; path = "UIFont+Woo.swift"; sourceTree = "<group>"; };
		B54FBE542111F70700390F57 /* ResultsController+UIKit.swift */ = {isa = PBXFileReference; lastKnownFileType = sourcecode.swift; path = "ResultsController+UIKit.swift"; sourceTree = "<group>"; };
		B55401682170D5E10067DC90 /* ChartPlaceholderView.swift */ = {isa = PBXFileReference; lastKnownFileType = sourcecode.swift; path = ChartPlaceholderView.swift; sourceTree = "<group>"; };
		B554016A2170D6010067DC90 /* ChartPlaceholderView.xib */ = {isa = PBXFileReference; lastKnownFileType = file.xib; path = ChartPlaceholderView.xib; sourceTree = "<group>"; };
		B554E1782152F20000F31188 /* UINavigationBar+Appearance.swift */ = {isa = PBXFileReference; lastKnownFileType = sourcecode.swift; path = "UINavigationBar+Appearance.swift"; sourceTree = "<group>"; };
		B554E17A2152F27200F31188 /* UILabel+Appearance.swift */ = {isa = PBXFileReference; lastKnownFileType = sourcecode.swift; path = "UILabel+Appearance.swift"; sourceTree = "<group>"; };
		B555530C21B57DC300449E71 /* UserNotificationsCenterAdapter.swift */ = {isa = PBXFileReference; lastKnownFileType = sourcecode.swift; path = UserNotificationsCenterAdapter.swift; sourceTree = "<group>"; };
		B555530E21B57DE700449E71 /* ApplicationAdapter.swift */ = {isa = PBXFileReference; lastKnownFileType = sourcecode.swift; path = ApplicationAdapter.swift; sourceTree = "<group>"; };
		B555531021B57E6F00449E71 /* MockupApplicationAdapter.swift */ = {isa = PBXFileReference; lastKnownFileType = sourcecode.swift; path = MockupApplicationAdapter.swift; sourceTree = "<group>"; };
		B555531221B57E8800449E71 /* MockupUserNotificationsCenterAdapter.swift */ = {isa = PBXFileReference; lastKnownFileType = sourcecode.swift; path = MockupUserNotificationsCenterAdapter.swift; sourceTree = "<group>"; };
		B557652A20F681E800185843 /* StoreTableViewCell.swift */ = {isa = PBXFileReference; lastKnownFileType = sourcecode.swift; path = StoreTableViewCell.swift; sourceTree = "<group>"; };
		B557652C20F6827900185843 /* StoreTableViewCell.xib */ = {isa = PBXFileReference; lastKnownFileType = file.xib; path = StoreTableViewCell.xib; sourceTree = "<group>"; };
		B559EBAD20A0BF8E00836CD4 /* README.md */ = {isa = PBXFileReference; fileEncoding = 4; lastKnownFileType = net.daringfireball.markdown; name = README.md; path = ../README.md; sourceTree = "<group>"; };
		B559EBAE20A0BF8F00836CD4 /* LICENSE */ = {isa = PBXFileReference; fileEncoding = 4; lastKnownFileType = text; name = LICENSE; path = ../LICENSE; sourceTree = "<group>"; };
		B55BC1F021A878A30011A0C0 /* String+HTML.swift */ = {isa = PBXFileReference; lastKnownFileType = sourcecode.swift; path = "String+HTML.swift"; sourceTree = "<group>"; };
		B55BC1F221A8790F0011A0C0 /* StringHTMLTests.swift */ = {isa = PBXFileReference; lastKnownFileType = sourcecode.swift; path = StringHTMLTests.swift; sourceTree = "<group>"; };
		B55D4BFA20B5CDE600D7A50F /* ApiCredentials.tpl */ = {isa = PBXFileReference; explicitFileType = sourcecode.swift; fileEncoding = 4; path = ApiCredentials.tpl; sourceTree = "<group>"; };
		B55D4BFB20B5CDE600D7A50F /* replace_secrets.rb */ = {isa = PBXFileReference; fileEncoding = 4; lastKnownFileType = text.script.ruby; path = replace_secrets.rb; sourceTree = "<group>"; };
		B55D4C0520B6027100D7A50F /* AuthenticationManager.swift */ = {isa = PBXFileReference; fileEncoding = 4; lastKnownFileType = sourcecode.swift; path = AuthenticationManager.swift; sourceTree = "<group>"; };
		B55D4C1920B6193000D7A50F /* InfoPlist.tpl */ = {isa = PBXFileReference; explicitFileType = sourcecode.c.h; fileEncoding = 4; path = InfoPlist.tpl; sourceTree = "<group>"; };
		B55D4C2620B717C000D7A50F /* UserAgent.swift */ = {isa = PBXFileReference; lastKnownFileType = sourcecode.swift; path = UserAgent.swift; sourceTree = "<group>"; };
		B560D6892195BD100027BB7E /* NoteDetailsCommentTableViewCell.xib */ = {isa = PBXFileReference; lastKnownFileType = file.xib; path = NoteDetailsCommentTableViewCell.xib; sourceTree = "<group>"; };
		B560D68B2195BD1D0027BB7E /* NoteDetailsCommentTableViewCell.swift */ = {isa = PBXFileReference; lastKnownFileType = sourcecode.swift; path = NoteDetailsCommentTableViewCell.swift; sourceTree = "<group>"; };
		B56BBD15214820A70053A32D /* SyncCoordinatorTests.swift */ = {isa = PBXFileReference; lastKnownFileType = sourcecode.swift; path = SyncCoordinatorTests.swift; sourceTree = "<group>"; };
		B56C721121B5B44000E5E85B /* PushNotificationsConfiguration.swift */ = {isa = PBXFileReference; lastKnownFileType = sourcecode.swift; path = PushNotificationsConfiguration.swift; sourceTree = "<group>"; };
		B56C721321B5BBC000E5E85B /* MockupStoresManager.swift */ = {isa = PBXFileReference; lastKnownFileType = sourcecode.swift; path = MockupStoresManager.swift; sourceTree = "<group>"; };
		B56C721921B5F65E00E5E85B /* Woo-Debug.entitlements */ = {isa = PBXFileReference; lastKnownFileType = text.plist.entitlements; path = "Woo-Debug.entitlements"; sourceTree = "<group>"; };
		B56C721A21B5F65E00E5E85B /* Woo-Release.entitlements */ = {isa = PBXFileReference; lastKnownFileType = text.plist.entitlements; path = "Woo-Release.entitlements"; sourceTree = "<group>"; };
		B56DB3C62049BFAA00D4AA8E /* WooCommerce.app */ = {isa = PBXFileReference; explicitFileType = wrapper.application; includeInIndex = 0; path = WooCommerce.app; sourceTree = BUILT_PRODUCTS_DIR; };
		B56DB3C92049BFAA00D4AA8E /* AppDelegate.swift */ = {isa = PBXFileReference; lastKnownFileType = sourcecode.swift; path = AppDelegate.swift; sourceTree = "<group>"; };
		B56DB3CE2049BFAA00D4AA8E /* Base */ = {isa = PBXFileReference; lastKnownFileType = file.storyboard; name = Base; path = Base.lproj/Main.storyboard; sourceTree = "<group>"; };
		B56DB3D32049BFAA00D4AA8E /* Assets.xcassets */ = {isa = PBXFileReference; lastKnownFileType = folder.assetcatalog; path = Assets.xcassets; sourceTree = "<group>"; };
		B56DB3D62049BFAA00D4AA8E /* Base */ = {isa = PBXFileReference; lastKnownFileType = file.storyboard; name = Base; path = Base.lproj/LaunchScreen.storyboard; sourceTree = "<group>"; };
		B56DB3D82049BFAA00D4AA8E /* Info.plist */ = {isa = PBXFileReference; lastKnownFileType = text.plist.xml; path = Info.plist; sourceTree = "<group>"; };
		B56DB3DD2049BFAA00D4AA8E /* WooCommerceTests.xctest */ = {isa = PBXFileReference; explicitFileType = wrapper.cfbundle; includeInIndex = 0; path = WooCommerceTests.xctest; sourceTree = BUILT_PRODUCTS_DIR; };
		B56DB3E32049BFAA00D4AA8E /* Info.plist */ = {isa = PBXFileReference; lastKnownFileType = text.plist.xml; path = Info.plist; sourceTree = "<group>"; };
		B5718D6421B56B3F0026C9F0 /* PushNotificationsManagerTests.swift */ = {isa = PBXFileReference; fileEncoding = 4; lastKnownFileType = sourcecode.swift; path = PushNotificationsManagerTests.swift; sourceTree = "<group>"; };
		B573B19E219DC2690081C78C /* en */ = {isa = PBXFileReference; lastKnownFileType = text.plist.strings; name = en; path = en.lproj/Localizable.strings; sourceTree = "<group>"; };
		B573B19F219DC2690081C78C /* es */ = {isa = PBXFileReference; lastKnownFileType = text.plist.strings; name = es; path = es.lproj/Localizable.strings; sourceTree = "<group>"; };
		B573B1A1219DC28E0081C78C /* de */ = {isa = PBXFileReference; lastKnownFileType = text.plist.strings; name = de; path = de.lproj/Localizable.strings; sourceTree = "<group>"; };
		B573B1A2219DC2950081C78C /* ar */ = {isa = PBXFileReference; lastKnownFileType = text.plist.strings; name = ar; path = ar.lproj/Localizable.strings; sourceTree = "<group>"; };
		B573B1A3219DC2A20081C78C /* fr */ = {isa = PBXFileReference; lastKnownFileType = text.plist.strings; name = fr; path = fr.lproj/Localizable.strings; sourceTree = "<group>"; };
		B573B1A4219DC2A20081C78C /* he */ = {isa = PBXFileReference; lastKnownFileType = text.plist.strings; name = he; path = he.lproj/Localizable.strings; sourceTree = "<group>"; };
		B573B1A5219DC2A20081C78C /* id */ = {isa = PBXFileReference; lastKnownFileType = text.plist.strings; name = id; path = id.lproj/Localizable.strings; sourceTree = "<group>"; };
		B573B1A6219DC2B20081C78C /* nl */ = {isa = PBXFileReference; lastKnownFileType = text.plist.strings; name = nl; path = nl.lproj/Localizable.strings; sourceTree = "<group>"; };
		B573B1A7219DC2B30081C78C /* sv */ = {isa = PBXFileReference; lastKnownFileType = text.plist.strings; name = sv; path = sv.lproj/Localizable.strings; sourceTree = "<group>"; };
		B573B1A8219DC2B30081C78C /* ja */ = {isa = PBXFileReference; lastKnownFileType = text.plist.strings; name = ja; path = ja.lproj/Localizable.strings; sourceTree = "<group>"; };
		B573B1A9219DC2B30081C78C /* pt-BR */ = {isa = PBXFileReference; lastKnownFileType = text.plist.strings; name = "pt-BR"; path = "pt-BR.lproj/Localizable.strings"; sourceTree = "<group>"; };
		B573B1AA219DC2B30081C78C /* ko */ = {isa = PBXFileReference; lastKnownFileType = text.plist.strings; name = ko; path = ko.lproj/Localizable.strings; sourceTree = "<group>"; };
		B573B1AB219DC2B40081C78C /* ru */ = {isa = PBXFileReference; lastKnownFileType = text.plist.strings; name = ru; path = ru.lproj/Localizable.strings; sourceTree = "<group>"; };
		B573B1AC219DC2B40081C78C /* tr */ = {isa = PBXFileReference; lastKnownFileType = text.plist.strings; name = tr; path = tr.lproj/Localizable.strings; sourceTree = "<group>"; };
		B573B1AD219DC2B40081C78C /* it */ = {isa = PBXFileReference; lastKnownFileType = text.plist.strings; name = it; path = it.lproj/Localizable.strings; sourceTree = "<group>"; };
		B573B1AE219DC2BC0081C78C /* zh-Hans */ = {isa = PBXFileReference; lastKnownFileType = text.plist.strings; name = "zh-Hans"; path = "zh-Hans.lproj/Localizable.strings"; sourceTree = "<group>"; };
		B573B1AF219DC2BD0081C78C /* zh-Hant */ = {isa = PBXFileReference; lastKnownFileType = text.plist.strings; name = "zh-Hant"; path = "zh-Hant.lproj/Localizable.strings"; sourceTree = "<group>"; };
		B57B67892107546E00AF8905 /* Address+Woo.swift */ = {isa = PBXFileReference; lastKnownFileType = sourcecode.swift; path = "Address+Woo.swift"; sourceTree = "<group>"; };
		B57B678D21078C5400AF8905 /* OrderItemViewModel.swift */ = {isa = PBXFileReference; lastKnownFileType = sourcecode.swift; path = OrderItemViewModel.swift; sourceTree = "<group>"; };
		B57C5C9121B80E3B00FF82B2 /* APNSDevice+Woo.swift */ = {isa = PBXFileReference; fileEncoding = 4; lastKnownFileType = sourcecode.swift; path = "APNSDevice+Woo.swift"; sourceTree = "<group>"; };
		B57C5C9321B80E4700FF82B2 /* Data+Woo.swift */ = {isa = PBXFileReference; fileEncoding = 4; lastKnownFileType = sourcecode.swift; path = "Data+Woo.swift"; sourceTree = "<group>"; };
		B57C5C9521B80E5400FF82B2 /* Dictionary+Woo.swift */ = {isa = PBXFileReference; fileEncoding = 4; lastKnownFileType = sourcecode.swift; path = "Dictionary+Woo.swift"; sourceTree = "<group>"; };
		B57C5C9721B80E7100FF82B2 /* DictionaryWooTests.swift */ = {isa = PBXFileReference; fileEncoding = 4; lastKnownFileType = sourcecode.swift; path = DictionaryWooTests.swift; sourceTree = "<group>"; };
		B57C5C9821B80E7100FF82B2 /* DataWooTests.swift */ = {isa = PBXFileReference; fileEncoding = 4; lastKnownFileType = sourcecode.swift; path = DataWooTests.swift; sourceTree = "<group>"; };
		B57C5C9C21B80E8200FF82B2 /* SessionManager+Internal.swift */ = {isa = PBXFileReference; fileEncoding = 4; lastKnownFileType = sourcecode.swift; path = "SessionManager+Internal.swift"; sourceTree = "<group>"; };
		B57C5C9D21B80E8200FF82B2 /* SampleError.swift */ = {isa = PBXFileReference; fileEncoding = 4; lastKnownFileType = sourcecode.swift; path = SampleError.swift; sourceTree = "<group>"; };
		B57C743C20F5493300EEFC87 /* AccountHeaderView.swift */ = {isa = PBXFileReference; lastKnownFileType = sourcecode.swift; path = AccountHeaderView.swift; sourceTree = "<group>"; };
		B57C744220F54F1C00EEFC87 /* AccountHeaderView.xib */ = {isa = PBXFileReference; lastKnownFileType = file.xib; path = AccountHeaderView.xib; sourceTree = "<group>"; };
		B57C744420F55BA600EEFC87 /* NSObject+Helpers.swift */ = {isa = PBXFileReference; lastKnownFileType = sourcecode.swift; path = "NSObject+Helpers.swift"; sourceTree = "<group>"; };
		B57C744620F55BC800EEFC87 /* UIView+Helpers.swift */ = {isa = PBXFileReference; lastKnownFileType = sourcecode.swift; path = "UIView+Helpers.swift"; sourceTree = "<group>"; };
		B57C744920F5649300EEFC87 /* EmptyStoresTableViewCell.swift */ = {isa = PBXFileReference; lastKnownFileType = sourcecode.swift; path = EmptyStoresTableViewCell.swift; sourceTree = "<group>"; };
		B57C744B20F564B400EEFC87 /* EmptyStoresTableViewCell.xib */ = {isa = PBXFileReference; lastKnownFileType = file.xib; path = EmptyStoresTableViewCell.xib; sourceTree = "<group>"; };
		B57C744D20F56E3800EEFC87 /* UITableViewCell+Helpers.swift */ = {isa = PBXFileReference; lastKnownFileType = sourcecode.swift; path = "UITableViewCell+Helpers.swift"; sourceTree = "<group>"; };
		B57C745020F56EE900EEFC87 /* UITableViewCellHelpersTests.swift */ = {isa = PBXFileReference; lastKnownFileType = sourcecode.swift; path = UITableViewCellHelpersTests.swift; sourceTree = "<group>"; };
		B582F95820FFCEAA0060934A /* UITableViewHeaderFooterView+Helpers.swift */ = {isa = PBXFileReference; lastKnownFileType = sourcecode.swift; path = "UITableViewHeaderFooterView+Helpers.swift"; sourceTree = "<group>"; };
		B586906521A5F4B1001F1EFC /* UINavigationController+Woo.swift */ = {isa = PBXFileReference; lastKnownFileType = sourcecode.swift; path = "UINavigationController+Woo.swift"; sourceTree = "<group>"; };
		B58B4AAF2108F01400076FDD /* NoticeView.swift */ = {isa = PBXFileReference; fileEncoding = 4; lastKnownFileType = sourcecode.swift; path = NoticeView.swift; sourceTree = "<group>"; };
		B58B4AB02108F01600076FDD /* DefaultNoticePresenter.swift */ = {isa = PBXFileReference; fileEncoding = 4; lastKnownFileType = sourcecode.swift; path = DefaultNoticePresenter.swift; sourceTree = "<group>"; };
		B58B4AB52108F11C00076FDD /* Notice.swift */ = {isa = PBXFileReference; lastKnownFileType = sourcecode.swift; path = Notice.swift; sourceTree = "<group>"; };
		B58B4AB72108F14700076FDD /* NoticeNotificationInfo.swift */ = {isa = PBXFileReference; lastKnownFileType = sourcecode.swift; path = NoticeNotificationInfo.swift; sourceTree = "<group>"; };
		B58B4ABF2108FF6100076FDD /* Array+Helpers.swift */ = {isa = PBXFileReference; lastKnownFileType = sourcecode.swift; path = "Array+Helpers.swift"; sourceTree = "<group>"; };
		B5980A6021AC878900EBF596 /* UIDevice+Woo.swift */ = {isa = PBXFileReference; fileEncoding = 4; lastKnownFileType = sourcecode.swift; path = "UIDevice+Woo.swift"; sourceTree = "<group>"; };
		B5980A6221AC879F00EBF596 /* Bundle+Woo.swift */ = {isa = PBXFileReference; fileEncoding = 4; lastKnownFileType = sourcecode.swift; path = "Bundle+Woo.swift"; sourceTree = "<group>"; };
		B5980A6421AC905C00EBF596 /* UIDeviceWooTests.swift */ = {isa = PBXFileReference; lastKnownFileType = sourcecode.swift; path = UIDeviceWooTests.swift; sourceTree = "<group>"; };
		B5980A6621AC91AA00EBF596 /* BundleWooTests.swift */ = {isa = PBXFileReference; lastKnownFileType = sourcecode.swift; path = BundleWooTests.swift; sourceTree = "<group>"; };
		B59C09D82188CBB100AB41D6 /* Array+Notes.swift */ = {isa = PBXFileReference; lastKnownFileType = sourcecode.swift; path = "Array+Notes.swift"; sourceTree = "<group>"; };
		B59C09DB2188D70200AB41D6 /* Notifications.storyboard */ = {isa = PBXFileReference; lastKnownFileType = file.storyboard; path = Notifications.storyboard; sourceTree = "<group>"; };
		B59D1EDE219072CC009D1978 /* ProductReviewTableViewCell.swift */ = {isa = PBXFileReference; lastKnownFileType = sourcecode.swift; path = ProductReviewTableViewCell.swift; sourceTree = "<group>"; };
		B59D1EE021907304009D1978 /* ProductReviewTableViewCell.xib */ = {isa = PBXFileReference; lastKnownFileType = file.xib; path = ProductReviewTableViewCell.xib; sourceTree = "<group>"; };
		B59D1EE221907C7B009D1978 /* NSAttributedString+Helpers.swift */ = {isa = PBXFileReference; lastKnownFileType = sourcecode.swift; path = "NSAttributedString+Helpers.swift"; sourceTree = "<group>"; };
		B59D1EE4219080B4009D1978 /* Note+Woo.swift */ = {isa = PBXFileReference; lastKnownFileType = sourcecode.swift; path = "Note+Woo.swift"; sourceTree = "<group>"; };
		B59D1EE6219089A3009D1978 /* Noticons.ttf */ = {isa = PBXFileReference; lastKnownFileType = file; path = Noticons.ttf; sourceTree = "<group>"; };
		B59D1EE92190AE96009D1978 /* StorageNote+Woo.swift */ = {isa = PBXFileReference; fileEncoding = 4; lastKnownFileType = sourcecode.swift; path = "StorageNote+Woo.swift"; sourceTree = "<group>"; };
		B59D1EEB2190B08B009D1978 /* Age.swift */ = {isa = PBXFileReference; lastKnownFileType = sourcecode.swift; path = Age.swift; sourceTree = "<group>"; };
		B59D49CC219B587E006BF0AD /* UILabel+OrderStatus.swift */ = {isa = PBXFileReference; lastKnownFileType = sourcecode.swift; path = "UILabel+OrderStatus.swift"; sourceTree = "<group>"; };
		B5A56BEF219F2CE90065A902 /* VerticalButton.swift */ = {isa = PBXFileReference; lastKnownFileType = sourcecode.swift; path = VerticalButton.swift; sourceTree = "<group>"; };
		B5A56BF2219F46470065A902 /* UIButton+Animations.swift */ = {isa = PBXFileReference; lastKnownFileType = sourcecode.swift; path = "UIButton+Animations.swift"; sourceTree = "<group>"; };
		B5A56BF4219F5AB20065A902 /* NSNotificationName+Woo.swift */ = {isa = PBXFileReference; lastKnownFileType = sourcecode.swift; path = "NSNotificationName+Woo.swift"; sourceTree = "<group>"; };
		B5A82EE121025C450053ADC8 /* FulfillViewController.swift */ = {isa = PBXFileReference; lastKnownFileType = sourcecode.swift; path = FulfillViewController.swift; sourceTree = "<group>"; };
		B5A82EE421025E550053ADC8 /* FulfillViewController.xib */ = {isa = PBXFileReference; lastKnownFileType = file.xib; path = FulfillViewController.xib; sourceTree = "<group>"; };
		B5A82EE6210263460053ADC8 /* UIViewController+Helpers.swift */ = {isa = PBXFileReference; lastKnownFileType = sourcecode.swift; path = "UIViewController+Helpers.swift"; sourceTree = "<group>"; };
		B5A8532120BDBFAE00FAAB4D /* CircularImageView.swift */ = {isa = PBXFileReference; fileEncoding = 4; lastKnownFileType = sourcecode.swift; path = CircularImageView.swift; sourceTree = "<group>"; };
		B5A8F8A720B84D3F00D211DE /* ApiCredentials.swift */ = {isa = PBXFileReference; lastKnownFileType = sourcecode.swift; name = ApiCredentials.swift; path = DerivedSources/ApiCredentials.swift; sourceTree = SOURCE_ROOT; };
		B5A8F8A820B84D3F00D211DE /* InfoPlist.h */ = {isa = PBXFileReference; lastKnownFileType = sourcecode.c.h; name = InfoPlist.h; path = DerivedSources/InfoPlist.h; sourceTree = SOURCE_ROOT; };
		B5A8F8AC20B88D9900D211DE /* LoginPrologueViewController.swift */ = {isa = PBXFileReference; lastKnownFileType = sourcecode.swift; path = LoginPrologueViewController.swift; sourceTree = "<group>"; };
		B5A8F8AE20B88DCC00D211DE /* LoginPrologueViewController.xib */ = {isa = PBXFileReference; lastKnownFileType = file.xib; path = LoginPrologueViewController.xib; sourceTree = "<group>"; };
		B5AA7B3C20ED5D15004DA14F /* SessionManager.swift */ = {isa = PBXFileReference; lastKnownFileType = sourcecode.swift; path = SessionManager.swift; sourceTree = "<group>"; };
		B5AA7B3E20ED81C2004DA14F /* UserDefaults+Woo.swift */ = {isa = PBXFileReference; lastKnownFileType = sourcecode.swift; path = "UserDefaults+Woo.swift"; sourceTree = "<group>"; };
		B5BBD6DD21B1703600E3207E /* PushNotificationsManager.swift */ = {isa = PBXFileReference; fileEncoding = 4; lastKnownFileType = sourcecode.swift; path = PushNotificationsManager.swift; sourceTree = "<group>"; };
		B5BE75DA213F1D1E00909A14 /* OverlayMessageView.swift */ = {isa = PBXFileReference; lastKnownFileType = sourcecode.swift; path = OverlayMessageView.swift; sourceTree = "<group>"; };
		B5BE75DC213F1D3D00909A14 /* OverlayMessageView.xib */ = {isa = PBXFileReference; lastKnownFileType = file.xib; path = OverlayMessageView.xib; sourceTree = "<group>"; };
		B5C3876321C41B9F006CE970 /* UIApplication+Woo.swift */ = {isa = PBXFileReference; lastKnownFileType = sourcecode.swift; path = "UIApplication+Woo.swift"; sourceTree = "<group>"; };
		B5C3B5E220D189E60072CB9D /* Networking.framework */ = {isa = PBXFileReference; explicitFileType = wrapper.framework; path = Networking.framework; sourceTree = BUILT_PRODUCTS_DIR; };
		B5C3B5E420D189EA0072CB9D /* Storage.framework */ = {isa = PBXFileReference; explicitFileType = wrapper.framework; path = Storage.framework; sourceTree = BUILT_PRODUCTS_DIR; };
		B5C3B5E620D189ED0072CB9D /* Yosemite.framework */ = {isa = PBXFileReference; explicitFileType = wrapper.framework; path = Yosemite.framework; sourceTree = BUILT_PRODUCTS_DIR; };
		B5C6CE602190D28E00515926 /* NSAttributedStringHelperTests.swift */ = {isa = PBXFileReference; lastKnownFileType = sourcecode.swift; path = NSAttributedStringHelperTests.swift; sourceTree = "<group>"; };
		B5D1AFB320BC445900DB0E8C /* Images.xcassets */ = {isa = PBXFileReference; lastKnownFileType = folder.assetcatalog; path = Images.xcassets; sourceTree = "<group>"; };
		B5D1AFB720BC510200DB0E8C /* UIImage+Woo.swift */ = {isa = PBXFileReference; lastKnownFileType = sourcecode.swift; path = "UIImage+Woo.swift"; sourceTree = "<group>"; };
		B5D1AFBF20BC67C200DB0E8C /* WooConstants.swift */ = {isa = PBXFileReference; lastKnownFileType = sourcecode.swift; path = WooConstants.swift; sourceTree = "<group>"; };
		B5D1AFC520BC7B7300DB0E8C /* StorePickerViewController.swift */ = {isa = PBXFileReference; lastKnownFileType = sourcecode.swift; path = StorePickerViewController.swift; sourceTree = "<group>"; };
		B5D1AFC720BC7B9600DB0E8C /* StorePickerViewController.xib */ = {isa = PBXFileReference; lastKnownFileType = file.xib; path = StorePickerViewController.xib; sourceTree = "<group>"; };
		B5D6DC53214802740003E48A /* SyncCoordinator.swift */ = {isa = PBXFileReference; lastKnownFileType = sourcecode.swift; path = SyncCoordinator.swift; sourceTree = "<group>"; };
		B5DB01B42114AB2D00A4F797 /* CrashLogging.swift */ = {isa = PBXFileReference; fileEncoding = 4; lastKnownFileType = sourcecode.swift; path = CrashLogging.swift; sourceTree = "<group>"; };
		B5DBF3C220E1484400B53AED /* StoresManagerTests.swift */ = {isa = PBXFileReference; lastKnownFileType = sourcecode.swift; path = StoresManagerTests.swift; sourceTree = "<group>"; };
		B5DBF3C420E148E000B53AED /* DeauthenticatedState.swift */ = {isa = PBXFileReference; lastKnownFileType = sourcecode.swift; path = DeauthenticatedState.swift; sourceTree = "<group>"; };
		B5DBF3CA20E149CC00B53AED /* AuthenticatedState.swift */ = {isa = PBXFileReference; fileEncoding = 4; lastKnownFileType = sourcecode.swift; path = AuthenticatedState.swift; sourceTree = "<group>"; };
		B5F355EE21CD500200A7077A /* SearchViewController.swift */ = {isa = PBXFileReference; lastKnownFileType = sourcecode.swift; path = SearchViewController.swift; sourceTree = "<group>"; };
		B5F355F021CD504400A7077A /* SearchViewController.xib */ = {isa = PBXFileReference; lastKnownFileType = file.xib; path = SearchViewController.xib; sourceTree = "<group>"; };
		B5F571A321BEC90D0010D1B8 /* NoteDetailsHeaderPlainTableViewCell.swift */ = {isa = PBXFileReference; lastKnownFileType = sourcecode.swift; path = NoteDetailsHeaderPlainTableViewCell.swift; sourceTree = "<group>"; };
		B5F571A521BEC92A0010D1B8 /* NoteDetailsHeaderPlainTableViewCell.xib */ = {isa = PBXFileReference; fileEncoding = 4; lastKnownFileType = file.xib; path = NoteDetailsHeaderPlainTableViewCell.xib; sourceTree = "<group>"; };
		B5F571A821BEECA50010D1B8 /* Responses */ = {isa = PBXFileReference; lastKnownFileType = folder; name = Responses; path = ../../Networking/NetworkingTests/Responses; sourceTree = "<group>"; };
		B5F571AA21BEECB60010D1B8 /* NoteWooTests.swift */ = {isa = PBXFileReference; lastKnownFileType = sourcecode.swift; path = NoteWooTests.swift; sourceTree = "<group>"; };
		B5F571AF21BF149D0010D1B8 /* o.caf */ = {isa = PBXFileReference; lastKnownFileType = file; path = o.caf; sourceTree = "<group>"; };
		B5F8B7DF2194759100DAB7E2 /* ReviewDetailsViewController.swift */ = {isa = PBXFileReference; lastKnownFileType = sourcecode.swift; path = ReviewDetailsViewController.swift; sourceTree = "<group>"; };
		B5F8B7E4219478FA00DAB7E2 /* ReviewDetailsViewController.xib */ = {isa = PBXFileReference; lastKnownFileType = file.xib; path = ReviewDetailsViewController.xib; sourceTree = "<group>"; };
		B5FD110D21D3CB8500560344 /* OrderTableViewCell.xib */ = {isa = PBXFileReference; lastKnownFileType = file.xib; path = OrderTableViewCell.xib; sourceTree = "<group>"; };
		B5FD111121D3CE7700560344 /* NewNoteViewController.xib */ = {isa = PBXFileReference; lastKnownFileType = file.xib; path = NewNoteViewController.xib; sourceTree = "<group>"; };
		B5FD111521D3F13700560344 /* BordersView.swift */ = {isa = PBXFileReference; fileEncoding = 4; lastKnownFileType = sourcecode.swift; path = BordersView.swift; sourceTree = "<group>"; };
		BABE5E07DD787ECA6D2A76DE /* Pods_WooCommerce.framework */ = {isa = PBXFileReference; explicitFileType = wrapper.framework; includeInIndex = 0; path = Pods_WooCommerce.framework; sourceTree = BUILT_PRODUCTS_DIR; };
		CE021534215BE3AB00C19555 /* LoginNavigationController+Woo.swift */ = {isa = PBXFileReference; lastKnownFileType = sourcecode.swift; path = "LoginNavigationController+Woo.swift"; sourceTree = "<group>"; };
		CE0F17CD22A8105800964A63 /* ReadMoreTableViewCell.swift */ = {isa = PBXFileReference; lastKnownFileType = sourcecode.swift; path = ReadMoreTableViewCell.swift; sourceTree = "<group>"; };
		CE0F17CE22A8105800964A63 /* ReadMoreTableViewCell.xib */ = {isa = PBXFileReference; lastKnownFileType = file.xib; path = ReadMoreTableViewCell.xib; sourceTree = "<group>"; };
		CE0F17D122A8308900964A63 /* FancyAlertController+PurchaseNote.swift */ = {isa = PBXFileReference; lastKnownFileType = sourcecode.swift; path = "FancyAlertController+PurchaseNote.swift"; sourceTree = "<group>"; };
		CE14452D2188C11700A991D8 /* ZendeskManager.swift */ = {isa = PBXFileReference; lastKnownFileType = sourcecode.swift; path = ZendeskManager.swift; sourceTree = "<group>"; };
		CE15524921FFB10100EAA690 /* ApplicationLogViewController.swift */ = {isa = PBXFileReference; lastKnownFileType = sourcecode.swift; path = ApplicationLogViewController.swift; sourceTree = "<group>"; };
		CE16177921B7192A00B82A47 /* AuthenticationConstants.swift */ = {isa = PBXFileReference; lastKnownFileType = sourcecode.swift; path = AuthenticationConstants.swift; sourceTree = "<group>"; };
		CE1AFE612200B1BD00432745 /* ApplicationLogDetailViewController.swift */ = {isa = PBXFileReference; lastKnownFileType = sourcecode.swift; path = ApplicationLogDetailViewController.swift; sourceTree = "<group>"; };
		CE1CCB3F2056F21C000EE3AC /* Style.swift */ = {isa = PBXFileReference; lastKnownFileType = sourcecode.swift; path = Style.swift; sourceTree = "<group>"; };
		CE1CCB4A20570B1F000EE3AC /* OrderTableViewCell.swift */ = {isa = PBXFileReference; lastKnownFileType = sourcecode.swift; path = OrderTableViewCell.swift; sourceTree = "<group>"; };
		CE1D5A53228A0AD200DF3715 /* TwoColumnTableViewCell.swift */ = {isa = PBXFileReference; lastKnownFileType = sourcecode.swift; path = TwoColumnTableViewCell.swift; sourceTree = "<group>"; };
		CE1D5A54228A0AD200DF3715 /* TwoColumnTableViewCell.xib */ = {isa = PBXFileReference; lastKnownFileType = file.xib; path = TwoColumnTableViewCell.xib; sourceTree = "<group>"; };
		CE1D5A57228A1C2C00DF3715 /* ProductReviewsTableViewCell.swift */ = {isa = PBXFileReference; lastKnownFileType = sourcecode.swift; path = ProductReviewsTableViewCell.swift; sourceTree = "<group>"; };
		CE1D5A58228A1C2C00DF3715 /* ProductReviewsTableViewCell.xib */ = {isa = PBXFileReference; lastKnownFileType = file.xib; path = ProductReviewsTableViewCell.xib; sourceTree = "<group>"; };
		CE1EC8C720B478B6009762BF /* TwoColumnLabelView.xib */ = {isa = PBXFileReference; lastKnownFileType = file.xib; path = TwoColumnLabelView.xib; sourceTree = "<group>"; };
		CE1EC8C920B479F1009762BF /* TwoColumnLabelView.swift */ = {isa = PBXFileReference; lastKnownFileType = sourcecode.swift; path = TwoColumnLabelView.swift; sourceTree = "<group>"; };
		CE1EC8EA20B8A3FF009762BF /* LeftImageTableViewCell.swift */ = {isa = PBXFileReference; fileEncoding = 4; lastKnownFileType = sourcecode.swift; path = LeftImageTableViewCell.swift; sourceTree = "<group>"; };
		CE1EC8EB20B8A3FF009762BF /* LeftImageTableViewCell.xib */ = {isa = PBXFileReference; fileEncoding = 4; lastKnownFileType = file.xib; path = LeftImageTableViewCell.xib; sourceTree = "<group>"; };
		CE1EC8EE20B8A408009762BF /* OrderNoteTableViewCell.xib */ = {isa = PBXFileReference; fileEncoding = 4; lastKnownFileType = file.xib; path = OrderNoteTableViewCell.xib; sourceTree = "<group>"; };
		CE1EC8EF20B8A408009762BF /* OrderNoteTableViewCell.swift */ = {isa = PBXFileReference; fileEncoding = 4; lastKnownFileType = sourcecode.swift; path = OrderNoteTableViewCell.swift; sourceTree = "<group>"; };
		CE1F51242064179A00C6C810 /* UILabel+Helpers.swift */ = {isa = PBXFileReference; lastKnownFileType = sourcecode.swift; path = "UILabel+Helpers.swift"; sourceTree = "<group>"; };
		CE1F51262064345B00C6C810 /* UIColor+Helpers.swift */ = {isa = PBXFileReference; lastKnownFileType = sourcecode.swift; path = "UIColor+Helpers.swift"; sourceTree = "<group>"; };
		CE1F512820697F0100C6C810 /* UIFont+Helpers.swift */ = {isa = PBXFileReference; lastKnownFileType = sourcecode.swift; path = "UIFont+Helpers.swift"; sourceTree = "<group>"; };
		CE1F512A206985DF00C6C810 /* PaddedLabel.swift */ = {isa = PBXFileReference; lastKnownFileType = sourcecode.swift; path = PaddedLabel.swift; sourceTree = "<group>"; };
		CE21B3D520FE669A00A259D5 /* BasicTableViewCell.swift */ = {isa = PBXFileReference; lastKnownFileType = sourcecode.swift; path = BasicTableViewCell.swift; sourceTree = "<group>"; };
		CE21B3D620FE669A00A259D5 /* BasicTableViewCell.xib */ = {isa = PBXFileReference; lastKnownFileType = file.xib; path = BasicTableViewCell.xib; sourceTree = "<group>"; };
		CE21B3DC20FF9BC200A259D5 /* ProductListViewController.swift */ = {isa = PBXFileReference; lastKnownFileType = sourcecode.swift; path = ProductListViewController.swift; sourceTree = "<group>"; };
		CE21B3DE20FFC59700A259D5 /* ProductDetailsTableViewCell.swift */ = {isa = PBXFileReference; lastKnownFileType = sourcecode.swift; path = ProductDetailsTableViewCell.swift; sourceTree = "<group>"; };
		CE21B3DF20FFC59700A259D5 /* ProductDetailsTableViewCell.xib */ = {isa = PBXFileReference; lastKnownFileType = file.xib; path = ProductDetailsTableViewCell.xib; sourceTree = "<group>"; };
		CE227096228F152400C0626C /* WooBasicTableViewCell.swift */ = {isa = PBXFileReference; lastKnownFileType = sourcecode.swift; path = WooBasicTableViewCell.swift; sourceTree = "<group>"; };
		CE227098228F180B00C0626C /* WooBasicTableViewCell.xib */ = {isa = PBXFileReference; lastKnownFileType = file.xib; path = WooBasicTableViewCell.xib; sourceTree = "<group>"; };
		CE22709A228F362600C0626C /* ProductDetailsViewModel.swift */ = {isa = PBXFileReference; lastKnownFileType = sourcecode.swift; path = ProductDetailsViewModel.swift; sourceTree = "<group>"; };
		CE22709E2293052700C0626C /* WebviewHelper.swift */ = {isa = PBXFileReference; lastKnownFileType = sourcecode.swift; name = WebviewHelper.swift; path = Classes/Tools/WebviewHelper.swift; sourceTree = SOURCE_ROOT; };
		CE22E3F62170E23C005A6BEF /* PrivacySettingsViewController.swift */ = {isa = PBXFileReference; lastKnownFileType = sourcecode.swift; path = PrivacySettingsViewController.swift; sourceTree = "<group>"; };
		CE22E3F921714776005A6BEF /* TopLeftImageTableViewCell.swift */ = {isa = PBXFileReference; lastKnownFileType = sourcecode.swift; name = TopLeftImageTableViewCell.swift; path = Classes/ViewRelated/ReusableViews/TopLeftImageTableViewCell.swift; sourceTree = SOURCE_ROOT; };
		CE22E3FA21714776005A6BEF /* TopLeftImageTableViewCell.xib */ = {isa = PBXFileReference; lastKnownFileType = file.xib; name = TopLeftImageTableViewCell.xib; path = Classes/ViewRelated/ReusableViews/TopLeftImageTableViewCell.xib; sourceTree = SOURCE_ROOT; };
		CE2409F0215D12D30091F887 /* WooNavigationController.swift */ = {isa = PBXFileReference; lastKnownFileType = sourcecode.swift; path = WooNavigationController.swift; sourceTree = "<group>"; };
		CE24BCCD212DE8A6001CD12E /* HeadlineLabelTableViewCell.swift */ = {isa = PBXFileReference; lastKnownFileType = sourcecode.swift; path = HeadlineLabelTableViewCell.swift; sourceTree = "<group>"; };
		CE24BCCE212DE8A6001CD12E /* HeadlineLabelTableViewCell.xib */ = {isa = PBXFileReference; lastKnownFileType = file.xib; path = HeadlineLabelTableViewCell.xib; sourceTree = "<group>"; };
		CE24BCD7212F25D4001CD12E /* StorageOrder+Woo.swift */ = {isa = PBXFileReference; lastKnownFileType = sourcecode.swift; path = "StorageOrder+Woo.swift"; sourceTree = "<group>"; };
		CE263DE7206ACE3E0015A693 /* MainTabBarController.swift */ = {isa = PBXFileReference; lastKnownFileType = sourcecode.swift; path = MainTabBarController.swift; sourceTree = "<group>"; };
		CE27257B21924A8C002B22EB /* HelpAndSupportViewController.swift */ = {isa = PBXFileReference; lastKnownFileType = sourcecode.swift; path = HelpAndSupportViewController.swift; sourceTree = "<group>"; };
		CE27257D21925AE8002B22EB /* ValueOneTableViewCell.swift */ = {isa = PBXFileReference; lastKnownFileType = sourcecode.swift; path = ValueOneTableViewCell.swift; sourceTree = "<group>"; };
		CE27257E21925AE8002B22EB /* ValueOneTableViewCell.xib */ = {isa = PBXFileReference; lastKnownFileType = file.xib; path = ValueOneTableViewCell.xib; sourceTree = "<group>"; };
		CE2A9FBD23BFB1BD002BEC1C /* LedgerTableViewCell.swift */ = {isa = PBXFileReference; fileEncoding = 4; lastKnownFileType = sourcecode.swift; path = LedgerTableViewCell.swift; sourceTree = "<group>"; };
		CE2A9FBE23BFB1BE002BEC1C /* LedgerTableViewCell.xib */ = {isa = PBXFileReference; fileEncoding = 4; lastKnownFileType = file.xib; path = LedgerTableViewCell.xib; sourceTree = "<group>"; };
		CE2A9FC523BFFADE002BEC1C /* RefundedProductsViewModel.swift */ = {isa = PBXFileReference; lastKnownFileType = sourcecode.swift; path = RefundedProductsViewModel.swift; sourceTree = "<group>"; };
<<<<<<< HEAD
		CE2A9FC723C3D2D4002BEC1C /* RefundedProductsDataSource.swift */ = {isa = PBXFileReference; lastKnownFileType = sourcecode.swift; path = RefundedProductsDataSource.swift; sourceTree = "<group>"; };
=======
		CE2A9FC923C4E636002BEC1C /* RefundedProductsViewController.xib */ = {isa = PBXFileReference; fileEncoding = 4; lastKnownFileType = file.xib; path = RefundedProductsViewController.xib; sourceTree = "<group>"; };
		CE2A9FCA23C4E637002BEC1C /* RefundedProductsViewController.swift */ = {isa = PBXFileReference; fileEncoding = 4; lastKnownFileType = sourcecode.swift; path = RefundedProductsViewController.swift; sourceTree = "<group>"; };
>>>>>>> 8ee6f4eb
		CE32B10A20BEDE05006FBCF4 /* TwoColumnSectionHeaderView.xib */ = {isa = PBXFileReference; lastKnownFileType = file.xib; path = TwoColumnSectionHeaderView.xib; sourceTree = "<group>"; };
		CE32B10C20BEDE1C006FBCF4 /* TwoColumnSectionHeaderView.swift */ = {isa = PBXFileReference; lastKnownFileType = sourcecode.swift; path = TwoColumnSectionHeaderView.swift; sourceTree = "<group>"; };
		CE32B11320BF8779006FBCF4 /* FulfillButtonTableViewCell.swift */ = {isa = PBXFileReference; lastKnownFileType = sourcecode.swift; path = FulfillButtonTableViewCell.swift; sourceTree = "<group>"; };
		CE32B11420BF8779006FBCF4 /* FulfillButtonTableViewCell.xib */ = {isa = PBXFileReference; lastKnownFileType = file.xib; path = FulfillButtonTableViewCell.xib; sourceTree = "<group>"; };
		CE32B11920BF8E32006FBCF4 /* UIButton+Helpers.swift */ = {isa = PBXFileReference; lastKnownFileType = sourcecode.swift; path = "UIButton+Helpers.swift"; sourceTree = "<group>"; };
		CE35F1192343F3B1007B2A6B /* TwoColumnHeadlineFootnoteTableViewCell.swift */ = {isa = PBXFileReference; lastKnownFileType = sourcecode.swift; path = TwoColumnHeadlineFootnoteTableViewCell.swift; sourceTree = "<group>"; };
		CE35F11A2343F3B1007B2A6B /* TwoColumnHeadlineFootnoteTableViewCell.xib */ = {isa = PBXFileReference; lastKnownFileType = file.xib; path = TwoColumnHeadlineFootnoteTableViewCell.xib; sourceTree = "<group>"; };
		CE37C04222984E81008DCB39 /* PickListTableViewCell.swift */ = {isa = PBXFileReference; fileEncoding = 4; lastKnownFileType = sourcecode.swift; path = PickListTableViewCell.swift; sourceTree = "<group>"; };
		CE37C04322984E81008DCB39 /* PickListTableViewCell.xib */ = {isa = PBXFileReference; fileEncoding = 4; lastKnownFileType = file.xib; path = PickListTableViewCell.xib; sourceTree = "<group>"; };
		CE4296B820A5E9E400B2AFBD /* CNContact+Helpers.swift */ = {isa = PBXFileReference; lastKnownFileType = sourcecode.swift; path = "CNContact+Helpers.swift"; sourceTree = "<group>"; };
		CE4DA5C521DD755E00074607 /* CurrencyFormatter.swift */ = {isa = PBXFileReference; lastKnownFileType = sourcecode.swift; path = CurrencyFormatter.swift; sourceTree = "<group>"; };
		CE4DA5C721DD759400074607 /* CurrencyFormatterTests.swift */ = {isa = PBXFileReference; lastKnownFileType = sourcecode.swift; path = CurrencyFormatterTests.swift; sourceTree = "<group>"; };
		CE4DA5C921DEA78E00074607 /* NSDecimalNumber+Helpers.swift */ = {isa = PBXFileReference; lastKnownFileType = sourcecode.swift; path = "NSDecimalNumber+Helpers.swift"; sourceTree = "<group>"; };
		CE4DDB7A20DD312400D32EC8 /* DateFormatter+Helpers.swift */ = {isa = PBXFileReference; lastKnownFileType = sourcecode.swift; path = "DateFormatter+Helpers.swift"; sourceTree = "<group>"; };
		CE50345621B1F26C007573C6 /* ZendeskManagerTests.swift */ = {isa = PBXFileReference; lastKnownFileType = sourcecode.swift; path = ZendeskManagerTests.swift; sourceTree = "<group>"; };
		CE583A0321076C0100D73C1C /* NewNoteViewController.swift */ = {isa = PBXFileReference; lastKnownFileType = sourcecode.swift; path = NewNoteViewController.swift; sourceTree = "<group>"; };
		CE583A052107849F00D73C1C /* SwitchTableViewCell.swift */ = {isa = PBXFileReference; lastKnownFileType = sourcecode.swift; path = SwitchTableViewCell.swift; sourceTree = "<group>"; };
		CE583A062107849F00D73C1C /* SwitchTableViewCell.xib */ = {isa = PBXFileReference; lastKnownFileType = file.xib; path = SwitchTableViewCell.xib; sourceTree = "<group>"; };
		CE583A092107937F00D73C1C /* TextViewTableViewCell.swift */ = {isa = PBXFileReference; lastKnownFileType = sourcecode.swift; path = TextViewTableViewCell.swift; sourceTree = "<group>"; };
		CE583A0A2107937F00D73C1C /* TextViewTableViewCell.xib */ = {isa = PBXFileReference; lastKnownFileType = file.xib; path = TextViewTableViewCell.xib; sourceTree = "<group>"; };
		CE5F462623AAC8C0006B1A5C /* RefundDetailsViewModel.swift */ = {isa = PBXFileReference; lastKnownFileType = sourcecode.swift; path = RefundDetailsViewModel.swift; sourceTree = "<group>"; };
		CE5F462923AACA0A006B1A5C /* RefundDetailsDataSource.swift */ = {isa = PBXFileReference; lastKnownFileType = sourcecode.swift; path = RefundDetailsDataSource.swift; sourceTree = "<group>"; };
		CE5F462B23AACBC4006B1A5C /* RefundDetailsResultController.swift */ = {isa = PBXFileReference; lastKnownFileType = sourcecode.swift; path = RefundDetailsResultController.swift; sourceTree = "<group>"; };
		CE7E780D23AAE96F00BC5C54 /* OrderItemRefundViewModel.swift */ = {isa = PBXFileReference; lastKnownFileType = sourcecode.swift; path = OrderItemRefundViewModel.swift; sourceTree = "<group>"; };
		CE85535C209B5BB700938BDC /* OrderDetailsViewModel.swift */ = {isa = PBXFileReference; lastKnownFileType = sourcecode.swift; path = OrderDetailsViewModel.swift; sourceTree = "<group>"; };
		CE855361209BA6A700938BDC /* CustomerInfoTableViewCell.xib */ = {isa = PBXFileReference; fileEncoding = 4; lastKnownFileType = file.xib; path = CustomerInfoTableViewCell.xib; sourceTree = "<group>"; };
		CE855362209BA6A700938BDC /* CustomerInfoTableViewCell.swift */ = {isa = PBXFileReference; fileEncoding = 4; lastKnownFileType = sourcecode.swift; path = CustomerInfoTableViewCell.swift; sourceTree = "<group>"; };
		CE85FD5220F677770080B73E /* Dashboard.storyboard */ = {isa = PBXFileReference; fileEncoding = 4; lastKnownFileType = file.storyboard; path = Dashboard.storyboard; sourceTree = "<group>"; };
		CE85FD5920F7A7640080B73E /* TableFooterView.swift */ = {isa = PBXFileReference; lastKnownFileType = sourcecode.swift; path = TableFooterView.swift; sourceTree = "<group>"; };
		CE85FD5B20F7A7740080B73E /* TableFooterView.xib */ = {isa = PBXFileReference; lastKnownFileType = file.xib; path = TableFooterView.xib; sourceTree = "<group>"; };
		CE8CCD41239AC06E009DBD22 /* RefundDetailsViewController.swift */ = {isa = PBXFileReference; lastKnownFileType = sourcecode.swift; path = RefundDetailsViewController.swift; sourceTree = "<group>"; };
		CE8CCD42239AC06E009DBD22 /* RefundDetailsViewController.xib */ = {isa = PBXFileReference; lastKnownFileType = file.xib; path = RefundDetailsViewController.xib; sourceTree = "<group>"; };
		CEA16F3920FD0C8C0061B4E1 /* WooAnalytics.swift */ = {isa = PBXFileReference; lastKnownFileType = sourcecode.swift; path = WooAnalytics.swift; sourceTree = "<group>"; };
		CECA64B020D9990E005A44C4 /* WooCommerce-Bridging-Header.h */ = {isa = PBXFileReference; lastKnownFileType = sourcecode.c.h; path = "WooCommerce-Bridging-Header.h"; sourceTree = "<group>"; };
		CEE005F52076C4040079161F /* Orders.storyboard */ = {isa = PBXFileReference; fileEncoding = 4; lastKnownFileType = file.storyboard; path = Orders.storyboard; sourceTree = "<group>"; };
		CEE006032077D1280079161F /* SummaryTableViewCell.swift */ = {isa = PBXFileReference; lastKnownFileType = sourcecode.swift; path = SummaryTableViewCell.swift; sourceTree = "<group>"; };
		CEE006042077D1280079161F /* SummaryTableViewCell.xib */ = {isa = PBXFileReference; lastKnownFileType = file.xib; path = SummaryTableViewCell.xib; sourceTree = "<group>"; };
		CEE006072077D14C0079161F /* OrderDetailsViewController.swift */ = {isa = PBXFileReference; lastKnownFileType = sourcecode.swift; path = OrderDetailsViewController.swift; sourceTree = "<group>"; };
		CEEC9B5B21E79B3E0055EEF0 /* FeatureFlag.swift */ = {isa = PBXFileReference; lastKnownFileType = sourcecode.swift; path = FeatureFlag.swift; sourceTree = "<group>"; };
		CEEC9B5D21E79C330055EEF0 /* BuildConfiguration.swift */ = {isa = PBXFileReference; lastKnownFileType = sourcecode.swift; path = BuildConfiguration.swift; sourceTree = "<group>"; };
		CEEC9B5F21E79CAA0055EEF0 /* FeatureFlagTests.swift */ = {isa = PBXFileReference; lastKnownFileType = sourcecode.swift; path = FeatureFlagTests.swift; sourceTree = "<group>"; };
		CEEC9B6221E79EE00055EEF0 /* AppRatingManager.swift */ = {isa = PBXFileReference; lastKnownFileType = sourcecode.swift; path = AppRatingManager.swift; sourceTree = "<group>"; };
		CEEC9B6521E7C5200055EEF0 /* AppRatingManagerTests.swift */ = {isa = PBXFileReference; lastKnownFileType = sourcecode.swift; path = AppRatingManagerTests.swift; sourceTree = "<group>"; };
		D8053BCD231F98DA00CE60C2 /* ReviewAgeTests.swift */ = {isa = PBXFileReference; lastKnownFileType = sourcecode.swift; path = ReviewAgeTests.swift; sourceTree = "<group>"; };
		D8149F512251CFE50006A245 /* EditableOrderTrackingTableViewCell.swift */ = {isa = PBXFileReference; fileEncoding = 4; lastKnownFileType = sourcecode.swift; path = EditableOrderTrackingTableViewCell.swift; sourceTree = "<group>"; };
		D8149F522251CFE50006A245 /* EditableOrderTrackingTableViewCell.xib */ = {isa = PBXFileReference; fileEncoding = 4; lastKnownFileType = file.xib; path = EditableOrderTrackingTableViewCell.xib; sourceTree = "<group>"; };
		D8149F552251EE300006A245 /* UITextField+Helpers.swift */ = {isa = PBXFileReference; lastKnownFileType = sourcecode.swift; path = "UITextField+Helpers.swift"; sourceTree = "<group>"; };
		D816DDBB22265DA300903E59 /* OrderTrackingTableViewCellTests.swift */ = {isa = PBXFileReference; lastKnownFileType = sourcecode.swift; path = OrderTrackingTableViewCellTests.swift; sourceTree = "<group>"; };
		D817585D22BB5E8700289CFE /* OrderEmailComposer.swift */ = {isa = PBXFileReference; lastKnownFileType = sourcecode.swift; path = OrderEmailComposer.swift; sourceTree = "<group>"; };
		D817585F22BB614A00289CFE /* OrderMessageComposer.swift */ = {isa = PBXFileReference; lastKnownFileType = sourcecode.swift; path = OrderMessageComposer.swift; sourceTree = "<group>"; };
		D817586122BB64C300289CFE /* OrderDetailsNotices.swift */ = {isa = PBXFileReference; lastKnownFileType = sourcecode.swift; path = OrderDetailsNotices.swift; sourceTree = "<group>"; };
		D817586322BDD81600289CFE /* OrderDetailsDataSource.swift */ = {isa = PBXFileReference; lastKnownFileType = sourcecode.swift; path = OrderDetailsDataSource.swift; sourceTree = "<group>"; };
		D81D9226222E7F0800FFA585 /* OrderStatusListViewController.swift */ = {isa = PBXFileReference; lastKnownFileType = sourcecode.swift; path = OrderStatusListViewController.swift; sourceTree = "<group>"; };
		D81D9227222E7F0800FFA585 /* OrderStatusListViewController.xib */ = {isa = PBXFileReference; lastKnownFileType = file.xib; path = OrderStatusListViewController.xib; sourceTree = "<group>"; };
		D81F2D34225F0CF70084BF9C /* EmptyListMessageWithActionView.xib */ = {isa = PBXFileReference; lastKnownFileType = file.xib; path = EmptyListMessageWithActionView.xib; sourceTree = "<group>"; };
		D81F2D36225F0D160084BF9C /* EmptyListMessageWithActionView.swift */ = {isa = PBXFileReference; lastKnownFileType = sourcecode.swift; path = EmptyListMessageWithActionView.swift; sourceTree = "<group>"; };
		D82DFB49225F22D400EFE2CB /* UISearchBar+Appearance.swift */ = {isa = PBXFileReference; lastKnownFileType = sourcecode.swift; path = "UISearchBar+Appearance.swift"; sourceTree = "<group>"; };
		D82DFB4B225F303200EFE2CB /* EmptyListMessageWithActionTests.swift */ = {isa = PBXFileReference; lastKnownFileType = sourcecode.swift; name = EmptyListMessageWithActionTests.swift; path = WooCommerceTests/ViewRelated/EmptyListMessageWithActionTests.swift; sourceTree = SOURCE_ROOT; };
		D831E2DB230E0558000037D0 /* Authentication.swift */ = {isa = PBXFileReference; lastKnownFileType = sourcecode.swift; path = Authentication.swift; sourceTree = "<group>"; };
		D831E2DF230E0BA7000037D0 /* Logs.swift */ = {isa = PBXFileReference; lastKnownFileType = sourcecode.swift; path = Logs.swift; sourceTree = "<group>"; };
		D83A6A772379097A00419D48 /* MurielColorTests.swift */ = {isa = PBXFileReference; lastKnownFileType = sourcecode.swift; name = MurielColorTests.swift; path = WooCommerceTests/ViewRelated/MurielColorTests.swift; sourceTree = SOURCE_ROOT; };
		D83A6A7923792B2400419D48 /* UIColor+Muriel-Tests.swift */ = {isa = PBXFileReference; lastKnownFileType = sourcecode.swift; name = "UIColor+Muriel-Tests.swift"; path = "WooCommerceTests/ViewRelated/UIColor+Muriel-Tests.swift"; sourceTree = SOURCE_ROOT; };
		D83C129D22250BEF004CA04C /* OrderTrackingTableViewCell.xib */ = {isa = PBXFileReference; fileEncoding = 4; lastKnownFileType = file.xib; path = OrderTrackingTableViewCell.xib; sourceTree = "<group>"; };
		D83C129E22250BEF004CA04C /* OrderTrackingTableViewCell.swift */ = {isa = PBXFileReference; fileEncoding = 4; lastKnownFileType = sourcecode.swift; path = OrderTrackingTableViewCell.swift; sourceTree = "<group>"; };
		D83F592E225B269C00626E75 /* DatePickerTableViewCell.swift */ = {isa = PBXFileReference; lastKnownFileType = sourcecode.swift; path = DatePickerTableViewCell.swift; sourceTree = "<group>"; };
		D83F592F225B269C00626E75 /* DatePickerTableViewCell.xib */ = {isa = PBXFileReference; lastKnownFileType = file.xib; path = DatePickerTableViewCell.xib; sourceTree = "<group>"; };
		D83F5932225B2EB800626E75 /* ManualTrackingViewController.swift */ = {isa = PBXFileReference; fileEncoding = 4; lastKnownFileType = sourcecode.swift; path = ManualTrackingViewController.swift; sourceTree = "<group>"; };
		D83F5934225B3CDD00626E75 /* DatePickerTableViewCellTests.swift */ = {isa = PBXFileReference; lastKnownFileType = sourcecode.swift; name = DatePickerTableViewCellTests.swift; path = WooCommerceTests/ViewRelated/DatePickerTableViewCellTests.swift; sourceTree = SOURCE_ROOT; };
		D83F5936225B402E00626E75 /* EditableValueOneTableViewCellTests.swift */ = {isa = PBXFileReference; lastKnownFileType = sourcecode.swift; name = EditableValueOneTableViewCellTests.swift; path = WooCommerceTests/ViewRelated/EditableValueOneTableViewCellTests.swift; sourceTree = SOURCE_ROOT; };
		D83F5938225B424B00626E75 /* AddManualTrackingViewModelTests.swift */ = {isa = PBXFileReference; lastKnownFileType = sourcecode.swift; name = AddManualTrackingViewModelTests.swift; path = WooCommerceTests/Model/AddManualTrackingViewModelTests.swift; sourceTree = SOURCE_ROOT; };
		D83F593C225B4B5000626E75 /* ManualTrackingViewControllerTests.swift */ = {isa = PBXFileReference; lastKnownFileType = sourcecode.swift; name = ManualTrackingViewControllerTests.swift; path = WooCommerceTests/ViewRelated/ManualTrackingViewControllerTests.swift; sourceTree = SOURCE_ROOT; };
		D843D5C622434A08001BFA55 /* ManualTrackingViewController.xib */ = {isa = PBXFileReference; lastKnownFileType = file.xib; path = ManualTrackingViewController.xib; sourceTree = "<group>"; };
		D843D5C922437E59001BFA55 /* TitleAndEditableValueTableViewCell.swift */ = {isa = PBXFileReference; lastKnownFileType = sourcecode.swift; path = TitleAndEditableValueTableViewCell.swift; sourceTree = "<group>"; };
		D843D5CA22437E59001BFA55 /* TitleAndEditableValueTableViewCell.xib */ = {isa = PBXFileReference; lastKnownFileType = file.xib; path = TitleAndEditableValueTableViewCell.xib; sourceTree = "<group>"; };
		D843D5D122485009001BFA55 /* ShipmentProvidersViewController.swift */ = {isa = PBXFileReference; lastKnownFileType = sourcecode.swift; path = ShipmentProvidersViewController.swift; sourceTree = "<group>"; };
		D843D5D222485009001BFA55 /* ShipmentProvidersViewController.xib */ = {isa = PBXFileReference; lastKnownFileType = file.xib; path = ShipmentProvidersViewController.xib; sourceTree = "<group>"; };
		D843D5D622485B19001BFA55 /* ShippingProvidersViewModel.swift */ = {isa = PBXFileReference; lastKnownFileType = sourcecode.swift; path = ShippingProvidersViewModel.swift; sourceTree = "<group>"; };
		D843D5D82248EE90001BFA55 /* ManualTrackingViewModel.swift */ = {isa = PBXFileReference; lastKnownFileType = sourcecode.swift; path = ManualTrackingViewModel.swift; sourceTree = "<group>"; };
		D85136B8231CED5800DD0539 /* ReviewAge.swift */ = {isa = PBXFileReference; lastKnownFileType = sourcecode.swift; path = ReviewAge.swift; sourceTree = "<group>"; };
		D85136C0231E09C300DD0539 /* ReviewsDataSource.swift */ = {isa = PBXFileReference; lastKnownFileType = sourcecode.swift; path = ReviewsDataSource.swift; sourceTree = "<group>"; };
		D85136C8231E12B600DD0539 /* ReviewViewModelTests.swift */ = {isa = PBXFileReference; lastKnownFileType = sourcecode.swift; name = ReviewViewModelTests.swift; path = WooCommerceTests/Reviews/ReviewViewModelTests.swift; sourceTree = SOURCE_ROOT; };
		D85136CC231E15B700DD0539 /* MockReviews.swift */ = {isa = PBXFileReference; fileEncoding = 4; lastKnownFileType = sourcecode.swift; path = MockReviews.swift; sourceTree = "<group>"; };
		D85136D4231E40B500DD0539 /* ProductReviewTableViewCellTests.swift */ = {isa = PBXFileReference; lastKnownFileType = sourcecode.swift; name = ProductReviewTableViewCellTests.swift; path = WooCommerceTests/ViewRelated/ProductReviewTableViewCellTests.swift; sourceTree = SOURCE_ROOT; };
		D85136DC231E613900DD0539 /* ReviewsViewModelTests.swift */ = {isa = PBXFileReference; lastKnownFileType = sourcecode.swift; name = ReviewsViewModelTests.swift; path = WooCommerceTests/Reviews/ReviewsViewModelTests.swift; sourceTree = SOURCE_ROOT; };
		D85B8331222FABD1002168F3 /* StatusListTableViewCell.swift */ = {isa = PBXFileReference; lastKnownFileType = sourcecode.swift; path = StatusListTableViewCell.swift; sourceTree = "<group>"; };
		D85B8332222FABD1002168F3 /* StatusListTableViewCell.xib */ = {isa = PBXFileReference; lastKnownFileType = file.xib; path = StatusListTableViewCell.xib; sourceTree = "<group>"; };
		D85B8335222FCDA1002168F3 /* StatusListTableViewCellTests.swift */ = {isa = PBXFileReference; lastKnownFileType = sourcecode.swift; name = StatusListTableViewCellTests.swift; path = WooCommerceTests/ViewRelated/StatusListTableViewCellTests.swift; sourceTree = SOURCE_ROOT; };
		D85B833C2230DC9D002168F3 /* StringWooTests.swift */ = {isa = PBXFileReference; fileEncoding = 4; lastKnownFileType = sourcecode.swift; name = StringWooTests.swift; path = WooCommerceTests/Extensions/StringWooTests.swift; sourceTree = SOURCE_ROOT; };
		D85B833E2230F268002168F3 /* SummaryTableViewCellTests.swift */ = {isa = PBXFileReference; lastKnownFileType = sourcecode.swift; name = SummaryTableViewCellTests.swift; path = WooCommerceTests/ViewRelated/SummaryTableViewCellTests.swift; sourceTree = SOURCE_ROOT; };
		D8736B5022EB69E300A14A29 /* OrderDetailsViewModelTests.swift */ = {isa = PBXFileReference; lastKnownFileType = sourcecode.swift; name = OrderDetailsViewModelTests.swift; path = WooCommerceTests/ViewRelated/OrderDetailsViewModelTests.swift; sourceTree = SOURCE_ROOT; };
		D8736B5222EF4F5900A14A29 /* NotificationsBadgeController.swift */ = {isa = PBXFileReference; lastKnownFileType = sourcecode.swift; path = NotificationsBadgeController.swift; sourceTree = "<group>"; };
		D8736B5922F07D7100A14A29 /* MainTabViewModel.swift */ = {isa = PBXFileReference; lastKnownFileType = sourcecode.swift; path = MainTabViewModel.swift; sourceTree = "<group>"; };
		D8736B7422F1FE1600A14A29 /* BadgeLabel.swift */ = {isa = PBXFileReference; lastKnownFileType = sourcecode.swift; path = BadgeLabel.swift; sourceTree = "<group>"; };
		D88CA755237CE515005D2F44 /* UITabBar+Appearance.swift */ = {isa = PBXFileReference; lastKnownFileType = sourcecode.swift; path = "UITabBar+Appearance.swift"; sourceTree = "<group>"; };
		D88CA757237D1C27005D2F44 /* Ghost+Woo.swift */ = {isa = PBXFileReference; lastKnownFileType = sourcecode.swift; path = "Ghost+Woo.swift"; sourceTree = "<group>"; };
		D88D5A3C230B5E85007B6E01 /* ServiceLocatorTests.swift */ = {isa = PBXFileReference; lastKnownFileType = sourcecode.swift; path = ServiceLocatorTests.swift; sourceTree = "<group>"; };
		D8915DBE23729CFB00F63762 /* ColorPalette.xcassets */ = {isa = PBXFileReference; lastKnownFileType = folder.assetcatalog; path = ColorPalette.xcassets; sourceTree = "<group>"; };
		D8915DC02372C8AC00F63762 /* ColorStudio.swift */ = {isa = PBXFileReference; lastKnownFileType = sourcecode.swift; path = ColorStudio.swift; sourceTree = "<group>"; };
		D8915DC22372C9EF00F63762 /* UIColor+ColorStudio.swift */ = {isa = PBXFileReference; lastKnownFileType = sourcecode.swift; path = "UIColor+ColorStudio.swift"; sourceTree = "<group>"; };
		D89E0C30226EFB0900DF9DE6 /* EditableOrderTrackingTableViewCellTests.swift */ = {isa = PBXFileReference; lastKnownFileType = sourcecode.swift; name = EditableOrderTrackingTableViewCellTests.swift; path = WooCommerceTests/ViewRelated/EditableOrderTrackingTableViewCellTests.swift; sourceTree = SOURCE_ROOT; };
		D8A8C4F22268288F001C72BF /* AddManualCustomTrackingViewModelTests.swift */ = {isa = PBXFileReference; lastKnownFileType = sourcecode.swift; name = AddManualCustomTrackingViewModelTests.swift; path = WooCommerceTests/Model/AddManualCustomTrackingViewModelTests.swift; sourceTree = SOURCE_ROOT; };
		D8AB131D225DC25F002BB5D1 /* MockOrders.swift */ = {isa = PBXFileReference; lastKnownFileType = sourcecode.swift; path = MockOrders.swift; sourceTree = "<group>"; };
		D8C11A4D22DD235F00D4A88D /* OrderDetailsResultsControllers.swift */ = {isa = PBXFileReference; lastKnownFileType = sourcecode.swift; path = OrderDetailsResultsControllers.swift; sourceTree = "<group>"; };
		D8C11A5D22E2440400D4A88D /* OrderPaymentDetailsViewModel.swift */ = {isa = PBXFileReference; lastKnownFileType = sourcecode.swift; path = OrderPaymentDetailsViewModel.swift; sourceTree = "<group>"; };
		D8C11A5F22E2479800D4A88D /* OrderPaymentDetailsViewModelTests.swift */ = {isa = PBXFileReference; lastKnownFileType = sourcecode.swift; name = OrderPaymentDetailsViewModelTests.swift; path = WooCommerceTests/ViewRelated/OrderPaymentDetailsViewModelTests.swift; sourceTree = SOURCE_ROOT; };
		D8C11A6122E24C4A00D4A88D /* LedgerTableViewCellTests.swift */ = {isa = PBXFileReference; lastKnownFileType = sourcecode.swift; name = LedgerTableViewCellTests.swift; path = WooCommerceTests/ViewRelated/LedgerTableViewCellTests.swift; sourceTree = SOURCE_ROOT; };
		D8C251D1230CA90200F49782 /* StoresManager.swift */ = {isa = PBXFileReference; fileEncoding = 4; lastKnownFileType = sourcecode.swift; path = StoresManager.swift; sourceTree = "<group>"; };
		D8C251D8230D256F00F49782 /* NoticePresenter.swift */ = {isa = PBXFileReference; lastKnownFileType = sourcecode.swift; path = NoticePresenter.swift; sourceTree = "<group>"; };
		D8C251DA230D288A00F49782 /* PushNotesManager.swift */ = {isa = PBXFileReference; lastKnownFileType = sourcecode.swift; path = PushNotesManager.swift; sourceTree = "<group>"; };
		D8C2A28523189C6300F503E9 /* ReviewsViewController.swift */ = {isa = PBXFileReference; fileEncoding = 4; lastKnownFileType = sourcecode.swift; path = ReviewsViewController.swift; sourceTree = "<group>"; };
		D8C2A28723190B2300F503E9 /* StorageProductReview+Woo.swift */ = {isa = PBXFileReference; lastKnownFileType = sourcecode.swift; path = "StorageProductReview+Woo.swift"; sourceTree = "<group>"; };
		D8C2A28A231931D100F503E9 /* ReviewViewModel.swift */ = {isa = PBXFileReference; lastKnownFileType = sourcecode.swift; path = ReviewViewModel.swift; sourceTree = "<group>"; };
		D8C2A28E231BD00500F503E9 /* ReviewsViewModel.swift */ = {isa = PBXFileReference; lastKnownFileType = sourcecode.swift; path = ReviewsViewModel.swift; sourceTree = "<group>"; };
		D8C2A290231BD0FD00F503E9 /* DefaultReviewsDataSource.swift */ = {isa = PBXFileReference; lastKnownFileType = sourcecode.swift; path = DefaultReviewsDataSource.swift; sourceTree = "<group>"; };
		D8C62470227AE0030011A7D6 /* SiteCountry.swift */ = {isa = PBXFileReference; lastKnownFileType = sourcecode.swift; path = SiteCountry.swift; sourceTree = "<group>"; };
		D8CD710E237A49DB007148B9 /* UIColor+SemanticColors.swift */ = {isa = PBXFileReference; lastKnownFileType = sourcecode.swift; path = "UIColor+SemanticColors.swift"; sourceTree = "<group>"; };
		D8D15F82230A17A000D48B3F /* ServiceLocator.swift */ = {isa = PBXFileReference; lastKnownFileType = sourcecode.swift; path = ServiceLocator.swift; sourceTree = "<group>"; };
		D8D15F84230A18AB00D48B3F /* Analytics.swift */ = {isa = PBXFileReference; lastKnownFileType = sourcecode.swift; path = Analytics.swift; sourceTree = "<group>"; };
		D8F82AC422AF903700B67E4B /* IconsTests.swift */ = {isa = PBXFileReference; lastKnownFileType = sourcecode.swift; name = IconsTests.swift; path = WooCommerceTests/Extensions/IconsTests.swift; sourceTree = SOURCE_ROOT; };
		D8FBFF1622D4CC2F006E3336 /* docs */ = {isa = PBXFileReference; lastKnownFileType = folder; name = docs; path = ../docs; sourceTree = "<group>"; };
/* End PBXFileReference section */

/* Begin PBXFrameworksBuildPhase section */
		B56DB3C32049BFAA00D4AA8E /* Frameworks */ = {
			isa = PBXFrameworksBuildPhase;
			buildActionMask = 2147483647;
			files = (
				B5C3B5E720D189ED0072CB9D /* Yosemite.framework in Frameworks */,
				B5C3B5E520D189EA0072CB9D /* Storage.framework in Frameworks */,
				B5C3B5E320D189E60072CB9D /* Networking.framework in Frameworks */,
				86DBBB0BDEA3488E2BEBB314 /* Pods_WooCommerce.framework in Frameworks */,
			);
			runOnlyForDeploymentPostprocessing = 0;
		};
		B56DB3DA2049BFAA00D4AA8E /* Frameworks */ = {
			isa = PBXFrameworksBuildPhase;
			buildActionMask = 2147483647;
			files = (
				B873E8F8E103966D2182EE67 /* Pods_WooCommerceTests.framework in Frameworks */,
			);
			runOnlyForDeploymentPostprocessing = 0;
		};
/* End PBXFrameworksBuildPhase section */

/* Begin PBXGroup section */
		0202B6932387ACE000F3EBE0 /* TabBar */ = {
			isa = PBXGroup;
			children = (
				0202B6912387AB0C00F3EBE0 /* WooTab+Tag.swift */,
				0202B6942387AD1B00F3EBE0 /* UITabBar+Order.swift */,
			);
			path = TabBar;
			sourceTree = "<group>";
		};
		020B2F9223BDDBC300BD79AD /* Error Handling */ = {
			isa = PBXGroup;
			children = (
				020B2F9323BDDBDC00BD79AD /* ProductUpdateError+UI.swift */,
			);
			path = "Error Handling";
			sourceTree = "<group>";
		};
		020DD48B2322A5F9005822B1 /* View Models */ = {
			isa = PBXGroup;
			children = (
				020DD48C2322A617005822B1 /* ProductsTabProductViewModel.swift */,
			);
			path = "View Models";
			sourceTree = "<group>";
		};
		021627232379637E000208D2 /* Edit Product */ = {
			isa = PBXGroup;
			children = (
				020B2F9223BDDBC300BD79AD /* Error Handling */,
				02F4F50C237AFBB700E13A9C /* Cells */,
				021E2A1223A9FBF200B1DE07 /* Inventory Settings */,
				02E262CA238D0D0500B79588 /* List Selector Data Source */,
				0262DA5523A23AA40029AF30 /* Shipping Settings */,
				45B9C63B23A8E4DB007FC4C5 /* Edit Price */,
				02162724237963AF000208D2 /* ProductFormViewController.swift */,
				02162725237963AF000208D2 /* ProductFormViewController.xib */,
				02162728237965E8000208D2 /* ProductFormTableViewModel.swift */,
				0216272A2379662C000208D2 /* DefaultProductFormTableViewModel.swift */,
				02F4F50A237AEB8A00E13A9C /* ProductFormTableViewDataSource.swift */,
				025B1747237A92D800C780B4 /* ProductFormSection+ReusableTableRow.swift */,
				025B1749237AA49D00C780B4 /* Product+ProductForm.swift */,
			);
			path = "Edit Product";
			sourceTree = "<group>";
		};
		021E2A1223A9FBF200B1DE07 /* Inventory Settings */ = {
			isa = PBXGroup;
			children = (
				021E2A1523A9FE5A00B1DE07 /* ProductInventorySettingsViewController.swift */,
				021E2A1623A9FE5A00B1DE07 /* ProductInventorySettingsViewController.xib */,
				021E2A1923AA07F800B1DE07 /* Product+InventorySettingsViewModels.swift */,
				020BE74723B05CF2007FE54C /* ProductInventoryEditableData.swift */,
			);
			path = "Inventory Settings";
			sourceTree = "<group>";
		};
		0227958E237A5D5200787C63 /* Editor */ = {
			isa = PBXGroup;
			children = (
				02279591237A60D500787C63 /* FormatBar */,
			);
			path = Editor;
			sourceTree = "<group>";
		};
		02279591237A60D500787C63 /* FormatBar */ = {
			isa = PBXGroup;
			children = (
				02279592237A60E600787C63 /* Command */,
			);
			path = FormatBar;
			sourceTree = "<group>";
		};
		02279592237A60E600787C63 /* Command */ = {
			isa = PBXGroup;
			children = (
				0227958F237A5DC900787C63 /* AztecUnorderedListFormatBarCommandTests.swift */,
				02279593237A60FD00787C63 /* AztecHeaderFormatBarCommandTests.swift */,
				020BE76623B49FE9007FE54C /* AztecBoldFormatBarCommandTests.swift */,
				020BE76823B4A268007FE54C /* AztecItalicFormatBarCommandTests.swift */,
				020BE76A23B4A380007FE54C /* AztecUnderlineFormatBarCommandTests.swift */,
				020BE76C23B4A404007FE54C /* AztecStrikethroughFormatBarCommandTests.swift */,
				020BE76E23B4A468007FE54C /* AztecBlockquoteFormatBarCommandTests.swift */,
				020BE77023B4A4C6007FE54C /* AztecHorizontalRulerFormatBarCommandTests.swift */,
				020BE77223B4A567007FE54C /* AztecInsertMoreFormatBarCommandTests.swift */,
				020BE77423B4A7EC007FE54C /* AztecSourceCodeFormatBarCommandTests.swift */,
				020BE77623B4A9D9007FE54C /* AztecLinkFormatBarCommandTests.swift */,
			);
			path = Command;
			sourceTree = "<group>";
		};
		022BF7FA23B9D681000A1DFB /* Progress */ = {
			isa = PBXGroup;
			children = (
				022BF7FB23B9D708000A1DFB /* InProgressViewController.swift */,
				022BF7FC23B9D708000A1DFB /* InProgressViewController.xib */,
			);
			path = Progress;
			sourceTree = "<group>";
		};
		023053602374FEF000487A64 /* Implementation */ = {
			isa = PBXGroup;
			children = (
				02279584237A50C900787C63 /* AztecHeaderFormatBarCommand.swift */,
				02279583237A50C900787C63 /* AztecUnorderedListFormatBarCommand.swift */,
				024DF30D23742A70006658FE /* AztecBoldFormatBarCommand.swift */,
				024DF31123742B18006658FE /* AztecItalicFormatBarCommand.swift */,
				024DF31323742B7A006658FE /* AztecUnderlineFormatBarCommand.swift */,
				024DF31523742BB6006658FE /* AztecStrikethroughFormatBarCommand.swift */,
				023053482374528A00487A64 /* AztecBlockquoteFormatBarCommand.swift */,
				0230534F237454C700487A64 /* AztecHorizontalRulerFormatBarCommand.swift */,
				02305350237454C700487A64 /* AztecInsertMoreFormatBarCommand.swift */,
				0230535A2374FB6800487A64 /* AztecSourceCodeFormatBarCommand.swift */,
				02482A8D237BEAE9007E73ED /* AztecLinkFormatBarCommand.swift */,
			);
			path = Implementation;
			sourceTree = "<group>";
		};
		02404EE52315272C00FF1170 /* Top Banner */ = {
			isa = PBXGroup;
			children = (
				020F41E423163C0100776C4D /* TopBannerView.swift */,
				020F41E323163C0100776C4D /* TopBannerViewModel.swift */,
				020F41E723176F8E00776C4D /* TopBannerPresenter.swift */,
			);
			path = "Top Banner";
			sourceTree = "<group>";
		};
		02482A86237BDEA9007E73ED /* LinkSettings */ = {
			isa = PBXGroup;
			children = (
				02482A89237BE8C7007E73ED /* LinkSettingsViewController.swift */,
				02482A8A237BE8C7007E73ED /* LinkSettingsViewController.xib */,
			);
			path = LinkSettings;
			sourceTree = "<group>";
		};
		024A543222BA6DD500F4F38E /* Developer */ = {
			isa = PBXGroup;
			children = (
				024A543322BA6F8F00F4F38E /* DeveloperEmailChecker.swift */,
			);
			path = Developer;
			sourceTree = "<group>";
		};
		024DF30C237429CF006658FE /* FormatBar */ = {
			isa = PBXGroup;
			children = (
				02482A86237BDEA9007E73ED /* LinkSettings */,
				024DF31723742BFB006658FE /* Command */,
				024DF31823742C3F006658FE /* AztecFormatBarFactory.swift */,
				024DF31A23742E1C006658FE /* FormatBarItemViewProperties.swift */,
				024DF31D23743045006658FE /* Header+AztecFormatting.swift */,
				024DF31C23743045006658FE /* TextList+AztecFormatting.swift */,
				0216271D2375044D000208D2 /* AztecFormatBar+Update.swift */,
				0227958C237A51F300787C63 /* OptionsTableViewController+Styles.swift */,
			);
			path = FormatBar;
			sourceTree = "<group>";
		};
		024DF31723742BFB006658FE /* Command */ = {
			isa = PBXGroup;
			children = (
				024DF32023744798006658FE /* AztecFormatBarCommandCoordinator.swift */,
				024DF30A23742297006658FE /* AztecFormatBarCommand.swift */,
				023053602374FEF000487A64 /* Implementation */,
			);
			path = Command;
			sourceTree = "<group>";
		};
		025FDD3023717D1A00824006 /* Editor */ = {
			isa = PBXGroup;
			children = (
				024DF30C237429CF006658FE /* FormatBar */,
				025FDD3123717D2900824006 /* EditorFactory.swift */,
				025FDD3323717D4900824006 /* AztecEditorViewController.swift */,
				0269576F237281A9001BA0BF /* AztecTextViewAttachmentHandler.swift */,
				024DF3062372C18D006658FE /* AztecUIConfigurator.swift */,
				024DF3082372CA00006658FE /* EditorViewProperties.swift */,
			);
			path = Editor;
			sourceTree = "<group>";
		};
		0262DA5523A23AA40029AF30 /* Shipping Settings */ = {
			isa = PBXGroup;
			children = (
				0262DA5623A23AC80029AF30 /* ProductShippingSettingsViewController.swift */,
				0262DA5723A23AC80029AF30 /* ProductShippingSettingsViewController.xib */,
				0262DA5A23A244830029AF30 /* Product+ShippingSettingsViewModels.swift */,
			);
			path = "Shipping Settings";
			sourceTree = "<group>";
		};
		0269177E23260090002AFC20 /* Products */ = {
			isa = PBXGroup;
			children = (
				45FBDF29238BF87800127F77 /* Collection View Cells */,
				0269177F232600A6002AFC20 /* ProductsTabProductViewModelTests.swift */,
				02691781232605B9002AFC20 /* PaginatedListViewControllerStateCoordinatorTests.swift */,
				022A45ED237BADA6001417F0 /* Product+ProductFormTests.swift */,
			);
			path = Products;
			sourceTree = "<group>";
		};
		02695768237262DE001BA0BF /* Keyboard */ = {
			isa = PBXGroup;
			children = (
				0269576923726304001BA0BF /* KeyboardFrameObserver.swift */,
				024DF3042372ADCD006658FE /* KeyboardScrollable.swift */,
			);
			path = Keyboard;
			sourceTree = "<group>";
		};
		0269576B237263F3001BA0BF /* Keyboard */ = {
			isa = PBXGroup;
			children = (
				0269576C23726401001BA0BF /* KeyboardFrameObserverTests.swift */,
			);
			path = Keyboard;
			sourceTree = "<group>";
		};
		026CF637237E9AA5009563D4 /* Variations */ = {
			isa = PBXGroup;
			children = (
				026CF638237E9ABE009563D4 /* ProductVariationsViewController.swift */,
				026CF639237E9ABE009563D4 /* ProductVariationsViewController.xib */,
				0202B68C23876BC100F3EBE0 /* ProductsTabProductViewModel+ProductVariation.swift */,
			);
			path = Variations;
			sourceTree = "<group>";
		};
		028296E9237D289900E84012 /* Text View Screen */ = {
			isa = PBXGroup;
			children = (
				028296EA237D28B600E84012 /* TextViewViewController.swift */,
				028296EB237D28B600E84012 /* TextViewViewController.xib */,
			);
			path = "Text View Screen";
			sourceTree = "<group>";
		};
		0282DD92233C9397006A5FDB /* Search */ = {
			isa = PBXGroup;
			children = (
				029B0F58234197C90010C1F3 /* Order */,
				029B0F59234197D30010C1F3 /* Product */,
				B5F355EE21CD500200A7077A /* SearchViewController.swift */,
				B5F355F021CD504400A7077A /* SearchViewController.xib */,
				0282DD93233C9465006A5FDB /* SearchUICommand.swift */,
				0282DD95233C960C006A5FDB /* SearchResultCell.swift */,
			);
			path = Search;
			sourceTree = "<group>";
		};
		028BAC4322F3AE3B008BB4AF /* Stats v4 */ = {
			isa = PBXGroup;
			children = (
				028BAC3C22F2DECE008BB4AF /* StoreStatsAndTopPerformersViewController.swift */,
				028BAC3F22F2EFA5008BB4AF /* StoreStatsAndTopPerformersPeriodViewController.swift */,
				028BAC4122F30B05008BB4AF /* StoreStatsV4PeriodViewController.swift */,
				028BAC4422F3AE5C008BB4AF /* StoreStatsV4PeriodViewController.xib */,
				028BAC4622F3B550008BB4AF /* StatsTimeRangeV4+UI.swift */,
				0285BF6F22FBD91C003A2525 /* TopPerformersSectionHeaderView.swift */,
				02E4FD79230688BA0049610C /* OrderStatsV4Interval+Chart.swift */,
				02E4FD7B2306A04C0049610C /* StatsTimeRangeBarView.swift */,
				02E4FD7D2306A8180049610C /* StatsTimeRangeBarViewModel.swift */,
				0240B3AB230A910C000A866C /* StoreStatsV4ChartAxisHelper.swift */,
			);
			path = "Stats v4";
			sourceTree = "<group>";
		};
		0290E27C238E5B4A00B5C466 /* ListSelector */ = {
			isa = PBXGroup;
			children = (
				0290E27D238E5B5C00B5C466 /* ProductStockStatusListSelectorDataSourceTests.swift */,
				02ADC7CD23978EAA008D4BED /* PaginatedProductShippingClassListSelectorDataSourceTests.swift */,
				021E2A1F23AA274700B1DE07 /* ProductBackordersSettingListSelectorDataSourceTests.swift */,
				453904F223BB88B5007C4956 /* ProductTaxStatusListSelectorDataSourceTests.swift */,
				453904F423BB8BD5007C4956 /* ProductTaxClassListSelectorDataSourceTests.swift */,
			);
			path = ListSelector;
			sourceTree = "<group>";
		};
		02913E9323A774B000707A0C /* UnitInputFormatter */ = {
			isa = PBXGroup;
			children = (
				02913E9423A774C500707A0C /* UnitInputFormatter.swift */,
				02913E9623A774E600707A0C /* DecimalInputFormatter.swift */,
				45B9C64223A91CB6007FC4C5 /* PriceInputFormatter.swift */,
				021E2A1D23AA24C600B1DE07 /* StringInputFormatter.swift */,
				020B2F8E23BD9F1F00BD79AD /* IntegerInputFormatter.swift */,
			);
			path = UnitInputFormatter;
			sourceTree = "<group>";
		};
		029B0F58234197C90010C1F3 /* Order */ = {
			isa = PBXGroup;
			children = (
				0282DD97233CA093006A5FDB /* OrderSearchUICommand.swift */,
				0282DD99233CA32D006A5FDB /* OrderSearchCellViewModel.swift */,
			);
			path = Order;
			sourceTree = "<group>";
		};
		029B0F59234197D30010C1F3 /* Product */ = {
			isa = PBXGroup;
			children = (
				029B0F56234197B80010C1F3 /* ProductSearchUICommand.swift */,
			);
			path = Product;
			sourceTree = "<group>";
		};
		029D444722F13F5C00DEFA8A /* Factories */ = {
			isa = PBXGroup;
			children = (
				02404ED92314C36200FF1170 /* StatsVersionStateCoordinator.swift */,
				029D444822F13F8A00DEFA8A /* DashboardUIFactory.swift */,
				02404ED72314BF8A00FF1170 /* StatsV3ToV4BannerActionHandler.swift */,
				02404EDB2314CD3600FF1170 /* StatsV4ToV3BannerActionHandler.swift */,
				0274C25323162FB200EF1E40 /* DashboardTopBannerFactory.swift */,
			);
			path = Factories;
			sourceTree = "<group>";
		};
		029D444B22F1417400DEFA8A /* Stats v3 */ = {
			isa = PBXGroup;
			children = (
				029D444D22F141CD00DEFA8A /* DashboardStatsV3ViewController.swift */,
			);
			path = "Stats v3";
			sourceTree = "<group>";
		};
		02C0CD2823B5BAFB00F880B1 /* ImageService */ = {
			isa = PBXGroup;
			children = (
				02C0CD2923B5BB1C00F880B1 /* ImageService.swift */,
				02C0CD2B23B5BC9600F880B1 /* DefaultImageService.swift */,
			);
			path = ImageService;
			sourceTree = "<group>";
		};
		02D4564A231D059E008CF0A9 /* Beta features */ = {
			isa = PBXGroup;
			children = (
				02D4564B231D05E1008CF0A9 /* BetaFeaturesViewController.swift */,
			);
			path = "Beta features";
			sourceTree = "<group>";
		};
		02E262C3238D04DB00B79588 /* ListSelector */ = {
			isa = PBXGroup;
			children = (
				0290E279238E590500B5C466 /* ListSelectorViewProperties.swift */,
				0290E26D238E3CE400B5C466 /* ListSelectorViewController.swift */,
				0290E26E238E3CE400B5C466 /* ListSelectorViewController.xib */,
				02ADC7CB239762E0008D4BED /* PaginatedListSelectorViewProperties.swift */,
				0290E273238E4F8100B5C466 /* PaginatedListSelectorViewController.swift */,
				0290E274238E4F8100B5C466 /* PaginatedListSelectorViewController.xib */,
			);
			path = ListSelector;
			sourceTree = "<group>";
		};
		02E262CA238D0D0500B79588 /* List Selector Data Source */ = {
			isa = PBXGroup;
			children = (
				02E262C8238D0AD300B79588 /* ProductStockStatusListSelectorDataSource.swift */,
				0219B03623964527007DCD5E /* PaginatedProductShippingClassListSelectorDataSource.swift */,
				021E2A1B23AA0DD100B1DE07 /* ProductBackordersSettingListSelectorDataSource.swift */,
				45D1CF4623BAC89A00945A36 /* ProductTaxStatusListSelectorDataSource.swift */,
				45D1CF4423BAC2A500945A36 /* ProductTaxClassListSelectorDataSource.swift */,
			);
			path = "List Selector Data Source";
			sourceTree = "<group>";
		};
		02E4FD7F2306AA770049610C /* Dashboard */ = {
			isa = PBXGroup;
			children = (
				02E4FD802306AA890049610C /* StatsTimeRangeBarViewModelTests.swift */,
				0257285B230ACC7E00A288C4 /* StoreStatsV4ChartAxisHelperTests.swift */,
				02404EDF2314FE5900FF1170 /* DashboardUIFactoryTests.swift */,
				02404EE1231501E000FF1170 /* StatsVersionStateCoordinatorTests.swift */,
			);
			path = Dashboard;
			sourceTree = "<group>";
		};
		02F4F50C237AFBB700E13A9C /* Cells */ = {
			isa = PBXGroup;
			children = (
				02F4F50D237AFC1E00E13A9C /* ImageAndTitleAndTextTableViewCell.swift */,
				02F4F50E237AFC1E00E13A9C /* ImageAndTitleAndTextTableViewCell.xib */,
			);
			path = Cells;
			sourceTree = "<group>";
		};
		451A04E82386D04900E368C9 /* Product Images */ = {
			isa = PBXGroup;
			children = (
				451A04E42386CE8700E368C9 /* ProductImagesHeaderTableViewCell.swift */,
				451A04E52386CE8700E368C9 /* ProductImagesHeaderTableViewCell.xib */,
				451A04EB2386D2B300E368C9 /* ProductImagesCollectionViewDataSource.swift */,
				451A04E92386D28300E368C9 /* ProductImagesViewModel.swift */,
				453DBF8F23882814006762A5 /* ProductImagesFlowLayout.swift */,
				451A04ED2386F79600E368C9 /* Collection View Cells */,
			);
			path = "Product Images";
			sourceTree = "<group>";
		};
		451A04ED2386F79600E368C9 /* Collection View Cells */ = {
			isa = PBXGroup;
			children = (
				451A04EE2386F7B500E368C9 /* ProductImageCollectionViewCell.swift */,
				451A04EF2386F7B500E368C9 /* ProductImageCollectionViewCell.xib */,
				451A04F22386F7C900E368C9 /* AddProductImageCollectionViewCell.swift */,
				451A04F32386F7C900E368C9 /* AddProductImageCollectionViewCell.xib */,
				45FBDF35238D3C7500127F77 /* ExtendedAddProductImageCollectionViewCell.swift */,
				45FBDF36238D3C7500127F77 /* ExtendedAddProductImageCollectionViewCell.xib */,
			);
			path = "Collection View Cells";
			sourceTree = "<group>";
		};
		45B9C63B23A8E4DB007FC4C5 /* Edit Price */ = {
			isa = PBXGroup;
			children = (
				45B9C63C23A8E50D007FC4C5 /* ProductPriceSettingsViewController.swift */,
				45B9C63D23A8E50D007FC4C5 /* ProductPriceSettingsViewController.xib */,
				45B9C64023A9139A007FC4C5 /* Product+PriceSettingsViewModels.swift */,
			);
			path = "Edit Price";
			sourceTree = "<group>";
		};
		45C8B25E23155C940002FA77 /* Billing Information */ = {
			isa = PBXGroup;
			children = (
				45C8B2632316AB1E0002FA77 /* Cells */,
				45C8B25F23155CBC0002FA77 /* BillingInformationViewController.swift */,
				45C8B26023155CBC0002FA77 /* BillingInformationViewController.xib */,
			);
			path = "Billing Information";
			sourceTree = "<group>";
		};
		45C8B2632316AB1E0002FA77 /* Cells */ = {
			isa = PBXGroup;
			children = (
				45C8B2642316AB460002FA77 /* BillingAddressTableViewCell.swift */,
				45C8B2652316AB460002FA77 /* BillingAddressTableViewCell.xib */,
			);
			path = Cells;
			sourceTree = "<group>";
		};
		45FBDF29238BF87800127F77 /* Collection View Cells */ = {
			isa = PBXGroup;
			children = (
				45FBDF2A238BF8A300127F77 /* ProductImageCollectionViewCellTests.swift */,
				45FBDF2C238BF8BF00127F77 /* AddProductImageCollectionViewCellTests.swift */,
				45FBDF3B238D4EA800127F77 /* ExtendedAddProductImageCollectionViewCellTests.swift */,
			);
			path = "Collection View Cells";
			sourceTree = "<group>";
		};
		74036CBE211B87FD00E462C2 /* MyStore */ = {
			isa = PBXGroup;
			children = (
				74F9E9CA214C034A00A3F2D2 /* Cells */,
				74AAF6A4212A04A900C612B0 /* ChartMarker.swift */,
				B55401682170D5E10067DC90 /* ChartPlaceholderView.swift */,
				B554016A2170D6010067DC90 /* ChartPlaceholderView.xib */,
				74036CBF211B882100E462C2 /* PeriodDataViewController.swift */,
				74E0F440211C9AE600A79CCE /* PeriodDataViewController.xib */,
				74AFF2E9211B9B1B0038153A /* StoreStatsViewController.swift */,
				748D34DD214828DC00E21A2F /* TopPerformersViewController.swift */,
				748D34E02148291E00E21A2F /* TopPerformerDataViewController.swift */,
				748D34DC214828DC00E21A2F /* TopPerformerDataViewController.xib */,
			);
			path = MyStore;
			sourceTree = "<group>";
		};
		740ADFE321C33669009EE5A9 /* HTML */ = {
			isa = PBXGroup;
			children = (
				740ADFE421C33688009EE5A9 /* licenses.html */,
				74A95B5721C403EA00FEE953 /* pure-min.css */,
			);
			path = HTML;
			sourceTree = "<group>";
		};
		743E271E21AEF13E00D6DC82 /* Fancy Alerts */ = {
			isa = PBXGroup;
			children = (
				743E271F21AEF20100D6DC82 /* FancyAlertViewController+Upgrade.swift */,
				CE0F17D122A8308900964A63 /* FancyAlertController+PurchaseNote.swift */,
			);
			path = "Fancy Alerts";
			sourceTree = "<group>";
		};
		7447F9D8226A701B0031E10B /* Cells */ = {
			isa = PBXGroup;
			children = (
				7441EBC7226A71AA008BF83D /* TitleBodyTableViewCell.swift */,
				7441EBC8226A71AA008BF83D /* TitleBodyTableViewCell.xib */,
				CE1D5A57228A1C2C00DF3715 /* ProductReviewsTableViewCell.swift */,
				CE1D5A58228A1C2C00DF3715 /* ProductReviewsTableViewCell.xib */,
				020DD48923229495005822B1 /* ProductsTabProductTableViewCell.swift */,
				451A04E82386D04900E368C9 /* Product Images */,
			);
			path = Cells;
			sourceTree = "<group>";
		};
		746791642108D853007CF1DC /* Mockups */ = {
			isa = PBXGroup;
			children = (
				D85136CC231E15B700DD0539 /* MockReviews.swift */,
				45FBDF33238D33F100127F77 /* MockProduct.swift */,
				746791652108D87B007CF1DC /* MockupAnalyticsProvider.swift */,
				B555531021B57E6F00449E71 /* MockupApplicationAdapter.swift */,
				B53A569C21123EEB000776C9 /* MockupStorage.swift */,
				B53A56A12112470C000776C9 /* MockupStorage+Sample.swift */,
				B56C721321B5BBC000E5E85B /* MockupStoresManager.swift */,
				B53A569A21123E8E000776C9 /* MockupTableView.swift */,
				B509FED421C052D1000076A9 /* MockupSupportManager.swift */,
				B555531221B57E8800449E71 /* MockupUserNotificationsCenterAdapter.swift */,
				02404EE32315151400FF1170 /* MockupStatsVersionStoresManager.swift */,
			);
			path = Mockups;
			sourceTree = "<group>";
		};
		747AA0872107CE270047A89B /* Analytics */ = {
			isa = PBXGroup;
			children = (
				CEA16F3920FD0C8C0061B4E1 /* WooAnalytics.swift */,
				74213449210A323C00C13890 /* WooAnalyticsStat.swift */,
				747AA0882107CEC60047A89B /* AnalyticsProvider.swift */,
				747AA08A2107CF8D0047A89B /* TracksProvider.swift */,
			);
			path = Analytics;
			sourceTree = "<group>";
		};
		74C6FEA321C2F189009286B6 /* About */ = {
			isa = PBXGroup;
			children = (
				74C6FEA421C2F1FA009286B6 /* AboutViewController.swift */,
				74A33D7F21C3F233009E25DE /* LicensesViewController.swift */,
			);
			path = About;
			sourceTree = "<group>";
		};
		74EC34A3225FE1F3004BBC2E /* Products */ = {
			isa = PBXGroup;
			children = (
				026CF637237E9AA5009563D4 /* Variations */,
				021627232379637E000208D2 /* Edit Product */,
				020DD48B2322A5F9005822B1 /* View Models */,
				7447F9D8226A701B0031E10B /* Cells */,
				74EC34A4225FE21F004BBC2E /* ProductLoaderViewController.swift */,
				74EC34A6225FE69C004BBC2E /* ProductDetailsViewController.swift */,
				74EC34A7225FE69C004BBC2E /* ProductDetailsViewController.xib */,
				0260F40023224E8100EDA10A /* ProductsViewController.swift */,
				020DD49023239DD6005822B1 /* PaginatedListViewControllerStateCoordinator.swift */,
			);
			path = Products;
			sourceTree = "<group>";
		};
		74F9E9CA214C034A00A3F2D2 /* Cells */ = {
			isa = PBXGroup;
			children = (
				74F9E9CC214C036400A3F2D2 /* NoPeriodDataTableViewCell.swift */,
				74F9E9CB214C036400A3F2D2 /* NoPeriodDataTableViewCell.xib */,
				74334F34214AB12F006D6AC5 /* ProductTableViewCell.swift */,
				74334F35214AB12F006D6AC5 /* ProductTableViewCell.xib */,
				7493BB8C2149852A003071A9 /* TopPerformersHeaderView.swift */,
				7493BB8D2149852A003071A9 /* TopPerformersHeaderView.xib */,
			);
			path = Cells;
			sourceTree = "<group>";
		};
		88A44ABE866401E6DB03AC60 /* Frameworks */ = {
			isa = PBXGroup;
			children = (
				B5C3B5E620D189ED0072CB9D /* Yosemite.framework */,
				B5C3B5E420D189EA0072CB9D /* Storage.framework */,
				B5C3B5E220D189E60072CB9D /* Networking.framework */,
				BABE5E07DD787ECA6D2A76DE /* Pods_WooCommerce.framework */,
				6DC4526F9A7357761197EBF0 /* Pods_WooCommerceTests.framework */,
			);
			name = Frameworks;
			sourceTree = "<group>";
		};
		8CA4F6DC220B24EB00A47B5D /* config */ = {
			isa = PBXGroup;
			children = (
				8CA4F6DD220B257000A47B5D /* WooCommerce.debug.xcconfig */,
				8CA4F6DE220B257000A47B5D /* WooCommerce.release.xcconfig */,
				8CA4F6E1220B259100A47B5D /* Version.Public.xcconfig */,
			);
			name = config;
			path = ../config;
			sourceTree = "<group>";
		};
		B53A569521123D27000776C9 /* Tools */ = {
			isa = PBXGroup;
			children = (
				D83A6A7923792B2400419D48 /* UIColor+Muriel-Tests.swift */,
				D83A6A772379097A00419D48 /* MurielColorTests.swift */,
				D8053BCD231F98DA00CE60C2 /* ReviewAgeTests.swift */,
				D85136DC231E613900DD0539 /* ReviewsViewModelTests.swift */,
				D85136D4231E40B500DD0539 /* ProductReviewTableViewCellTests.swift */,
				D88D5A3C230B5E85007B6E01 /* ServiceLocatorTests.swift */,
				D8736B5022EB69E300A14A29 /* OrderDetailsViewModelTests.swift */,
				D8C11A6122E24C4A00D4A88D /* LedgerTableViewCellTests.swift */,
				D8C11A5F22E2479800D4A88D /* OrderPaymentDetailsViewModelTests.swift */,
				D8F82AC422AF903700B67E4B /* IconsTests.swift */,
				D89E0C30226EFB0900DF9DE6 /* EditableOrderTrackingTableViewCellTests.swift */,
				D8A8C4F22268288F001C72BF /* AddManualCustomTrackingViewModelTests.swift */,
				D82DFB4B225F303200EFE2CB /* EmptyListMessageWithActionTests.swift */,
				D83F593C225B4B5000626E75 /* ManualTrackingViewControllerTests.swift */,
				D83F5938225B424B00626E75 /* AddManualTrackingViewModelTests.swift */,
				D83F5936225B402E00626E75 /* EditableValueOneTableViewCellTests.swift */,
				D83F5934225B3CDD00626E75 /* DatePickerTableViewCellTests.swift */,
				93FA787121CD2A1A00B663E5 /* CurrencySettingsTests.swift */,
				B53A569621123D3B000776C9 /* ResultsControllerUIKitTests.swift */,
				B517EA19218B2D2600730EC4 /* StringFormatterTests.swift */,
				B56BBD15214820A70053A32D /* SyncCoordinatorTests.swift */,
				CE50345621B1F26C007573C6 /* ZendeskManagerTests.swift */,
				CE4DA5C721DD759400074607 /* CurrencyFormatterTests.swift */,
				CEEC9B6521E7C5200055EEF0 /* AppRatingManagerTests.swift */,
				D8AB131D225DC25F002BB5D1 /* MockOrders.swift */,
				024A543522BA84DB00F4F38E /* DeveloperEmailCheckerTests.swift */,
				02BA23BF22EE9DAF009539E7 /* AsyncDictionaryTests.swift */,
				0247AAA123A3C5A6007F967E /* DecimalInputFormatterTests.swift */,
				020B2F9023BDD71500BD79AD /* IntegerInputFormatterTests.swift */,
				45B9C64423A945C0007FC4C5 /* PriceInputFormatterTests.swift */,
				02C0CD2D23B5E3AE00F880B1 /* DefaultImageServiceTests.swift */,
			);
			path = Tools;
			sourceTree = "<group>";
		};
		B53B898A20D4606400EDB467 /* System */ = {
			isa = PBXGroup;
			children = (
				CEEC9B5F21E79CAA0055EEF0 /* FeatureFlagTests.swift */,
				B53B898820D450AF00EDB467 /* SessionManagerTests.swift */,
				934CB124224EAB540005CCB9 /* TestingAppDelegate.swift */,
				9379E1A22255365F006A6BE4 /* TestingMode.storyboard */,
				746791622108D7C0007CF1DC /* WooAnalyticsTests.swift */,
			);
			path = System;
			sourceTree = "<group>";
		};
		B53B898B20D4627A00EDB467 /* Yosemite */ = {
			isa = PBXGroup;
			children = (
				B53B898C20D462A000EDB467 /* DefaultStoresManager.swift */,
				B5DBF3CA20E149CC00B53AED /* AuthenticatedState.swift */,
				B5DBF3C420E148E000B53AED /* DeauthenticatedState.swift */,
			);
			path = Yosemite;
			sourceTree = "<group>";
		};
		B541B2182189F387008FE7C1 /* StringFormatter */ = {
			isa = PBXGroup;
			children = (
				B511ED26218A660E005787DC /* StringDescriptor.swift */,
				B541B2192189F3A2008FE7C1 /* StringFormatter.swift */,
				B517EA17218B232700730EC4 /* StringFormatter+Notes.swift */,
				B541B21B2189F3D8008FE7C1 /* StringStyles.swift */,
			);
			path = StringFormatter;
			sourceTree = "<group>";
		};
		B55D4BF920B5CDE600D7A50F /* Credentials */ = {
			isa = PBXGroup;
			children = (
				B55D4BFA20B5CDE600D7A50F /* ApiCredentials.tpl */,
				B55D4C1920B6193000D7A50F /* InfoPlist.tpl */,
				93BCF01E20DC2CE200EBF7A1 /* bash_secrets.tpl */,
				B55D4BFB20B5CDE600D7A50F /* replace_secrets.rb */,
			);
			path = Credentials;
			sourceTree = "<group>";
		};
		B55D4C0420B6026700D7A50F /* Authentication */ = {
			isa = PBXGroup;
			children = (
				B5A8F8AB20B88D8400D211DE /* Prologue */,
				B5D1AFC420BC7B3000DB0E8C /* Epilogue */,
				B55D4C0520B6027100D7A50F /* AuthenticationManager.swift */,
				CE16177921B7192A00B82A47 /* AuthenticationConstants.swift */,
			);
			path = Authentication;
			sourceTree = "<group>";
		};
		B55D4C2220B716CE00D7A50F /* Tools */ = {
			isa = PBXGroup;
			children = (
				02C0CD2823B5BAFB00F880B1 /* ImageService */,
				CEEC9B6121E79EBF0055EEF0 /* AppRatings */,
				CE9B7E3021C94685000F971C /* Currency */,
				024A543222BA6DD500F4F38E /* Developer */,
				B5A03699214C0E7000774E2C /* Logging */,
				B58B4ABC2108F7F800076FDD /* Notices */,
				B541B2182189F387008FE7C1 /* StringFormatter */,
				02913E9323A774B000707A0C /* UnitInputFormatter */,
				CE14452C2188C0EC00A991D8 /* Zendesk */,
				0272C00222EE9C3200D7CA2C /* AsyncDictionary.swift */,
				74460D3F22289B7600D7316A /* Coordinator.swift */,
				7459A6C521B0680300F83A78 /* RequirementsChecker.swift */,
				B54FBE542111F70700390F57 /* ResultsController+UIKit.swift */,
				74B5713521CD7604008F9B8E /* SharingHelper.swift */,
				D8C62470227AE0030011A7D6 /* SiteCountry.swift */,
				B5D6DC53214802740003E48A /* SyncCoordinator.swift */,
				B55D4C2620B717C000D7A50F /* UserAgent.swift */,
				CE22709E2293052700C0626C /* WebviewHelper.swift */,
			);
			path = Tools;
			sourceTree = "<group>";
		};
		B56DB3BD2049BFAA00D4AA8E = {
			isa = PBXGroup;
			children = (
				D8FBFF1622D4CC2F006E3336 /* docs */,
				8CA4F6DC220B24EB00A47B5D /* config */,
				B55D4BF920B5CDE600D7A50F /* Credentials */,
				B5A8F8A620B84CF600D211DE /* DerivedSources */,
				B56DB3F12049C0B800D4AA8E /* Classes */,
				B56DB3F22049C0C000D4AA8E /* Resources */,
				B56DB3E02049BFAA00D4AA8E /* WooCommerceTests */,
				88A44ABE866401E6DB03AC60 /* Frameworks */,
				B56DB3C72049BFAA00D4AA8E /* Products */,
				8CD41D4921F8A7E300CF3C2B /* RELEASE-NOTES.txt */,
				B559EBAD20A0BF8E00836CD4 /* README.md */,
				B559EBAE20A0BF8F00836CD4 /* LICENSE */,
				F4B77A83B2A3D94EA331691B /* Pods */,
			);
			sourceTree = "<group>";
		};
		B56DB3C72049BFAA00D4AA8E /* Products */ = {
			isa = PBXGroup;
			children = (
				B56DB3C62049BFAA00D4AA8E /* WooCommerce.app */,
				B56DB3DD2049BFAA00D4AA8E /* WooCommerceTests.xctest */,
			);
			name = Products;
			sourceTree = "<group>";
		};
		B56DB3E02049BFAA00D4AA8E /* WooCommerceTests */ = {
			isa = PBXGroup;
			children = (
				D816DDBA22265D8000903E59 /* ViewRelated */,
				B5F571A821BEECA50010D1B8 /* Responses */,
				B57C744F20F56ED300EEFC87 /* Extensions */,
				B57C5C9B21B80E8200FF82B2 /* Internal */,
				746791642108D853007CF1DC /* Mockups */,
				B5F571AC21BEF03C0010D1B8 /* Model */,
				B5718D6321B56B3F0026C9F0 /* Notifications */,
				D85136C7231E128500DD0539 /* Reviews */,
				B53B898A20D4606400EDB467 /* System */,
				B53A569521123D27000776C9 /* Tools */,
				B5DBF3C120E1482900B53AED /* Yosemite */,
				B53A56A32112483D000776C9 /* Constants.swift */,
				B56DB3E32049BFAA00D4AA8E /* Info.plist */,
				9379E1A4225536AD006A6BE4 /* TestAssets.xcassets */,
			);
			path = WooCommerceTests;
			sourceTree = "<group>";
		};
		B56DB3EF2049C06D00D4AA8E /* ViewRelated */ = {
			isa = PBXGroup;
			children = (
				02E262C3238D04DB00B79588 /* ListSelector */,
				028296E9237D289900E84012 /* Text View Screen */,
				025FDD3023717D1A00824006 /* Editor */,
				743E271E21AEF13E00D6DC82 /* Fancy Alerts */,
				02695768237262DE001BA0BF /* Keyboard */,
				CED6021A20B35FBF0032C639 /* ReusableViews */,
				CE85FD5120F677460080B73E /* Dashboard */,
				CE1CCB4920570B05000EE3AC /* Orders */,
				B59C09DA2188D6E800AB41D6 /* Notifications */,
				74EC34A3225FE1F3004BBC2E /* Products */,
				022BF7FA23B9D681000A1DFB /* Progress */,
				0282DD92233C9397006A5FDB /* Search */,
				0202B6932387ACE000F3EBE0 /* TabBar */,
				02404EE52315272C00FF1170 /* Top Banner */,
				B56DB3CD2049BFAA00D4AA8E /* Main.storyboard */,
				CE263DE7206ACE3E0015A693 /* MainTabBarController.swift */,
				D8736B5222EF4F5900A14A29 /* NotificationsBadgeController.swift */,
			);
			path = ViewRelated;
			sourceTree = "<group>";
		};
		B56DB3F12049C0B800D4AA8E /* Classes */ = {
			isa = PBXGroup;
			children = (
				D8D15F81230A178100D48B3F /* ServiceLocator */,
				747AA0872107CE270047A89B /* Analytics */,
				B55D4C0420B6026700D7A50F /* Authentication */,
				CE1CCB4C20572444000EE3AC /* Extensions */,
				B57B67882107545B00AF8905 /* Model */,
				B5BBD6DC21B1701F00E3207E /* Notifications */,
				CE1CCB3E2056F204000EE3AC /* Styles */,
				B5D1AFBE20BC67B500DB0E8C /* System */,
				B55D4C2220B716CE00D7A50F /* Tools */,
				CE85535B209B5B6A00938BDC /* ViewModels */,
				B56DB3EF2049C06D00D4AA8E /* ViewRelated */,
				B53B898B20D4627A00EDB467 /* Yosemite */,
				B56DB3C92049BFAA00D4AA8E /* AppDelegate.swift */,
			);
			path = Classes;
			sourceTree = "<group>";
		};
		B56DB3F22049C0C000D4AA8E /* Resources */ = {
			isa = PBXGroup;
			children = (
				B59D1EE7219089A7009D1978 /* Fonts */,
				740ADFE321C33669009EE5A9 /* HTML */,
				B5E5DA7221BB0B3100FFDF42 /* Sounds */,
				B56DB3D32049BFAA00D4AA8E /* Assets.xcassets */,
				B5D1AFB320BC445900DB0E8C /* Images.xcassets */,
				B573B19D219DC2690081C78C /* Localizable.strings */,
				B56DB3D82049BFAA00D4AA8E /* Info.plist */,
				B56DB3D52049BFAA00D4AA8E /* LaunchScreen.storyboard */,
				B56C721921B5F65E00E5E85B /* Woo-Debug.entitlements */,
				B56C721A21B5F65E00E5E85B /* Woo-Release.entitlements */,
				D8915DBE23729CFB00F63762 /* ColorPalette.xcassets */,
			);
			path = Resources;
			sourceTree = "<group>";
		};
		B5718D6321B56B3F0026C9F0 /* Notifications */ = {
			isa = PBXGroup;
			children = (
				B5718D6421B56B3F0026C9F0 /* PushNotificationsManagerTests.swift */,
			);
			path = Notifications;
			sourceTree = "<group>";
		};
		B57B67882107545B00AF8905 /* Model */ = {
			isa = PBXGroup;
			children = (
				B59D1EEB2190B08B009D1978 /* Age.swift */,
				D85136B8231CED5800DD0539 /* ReviewAge.swift */,
				B57B67892107546E00AF8905 /* Address+Woo.swift */,
				B57C5C9121B80E3B00FF82B2 /* APNSDevice+Woo.swift */,
				B59D1EE4219080B4009D1978 /* Note+Woo.swift */,
				7435E58D21C0151B00216F0F /* OrderNote+Woo.swift */,
				748C777F211E18A600814F2C /* OrderStats+Woo.swift */,
				D8C2A28723190B2300F503E9 /* StorageProductReview+Woo.swift */,
				B59D1EE92190AE96009D1978 /* StorageNote+Woo.swift */,
				CE24BCD7212F25D4001CD12E /* StorageOrder+Woo.swift */,
				743EDD9E214B05350039071B /* TopEarnerStatsItem+Woo.swift */,
			);
			path = Model;
			sourceTree = "<group>";
		};
		B57C5C9B21B80E8200FF82B2 /* Internal */ = {
			isa = PBXGroup;
			children = (
				B57C5C9C21B80E8200FF82B2 /* SessionManager+Internal.swift */,
				B57C5C9D21B80E8200FF82B2 /* SampleError.swift */,
			);
			path = Internal;
			sourceTree = "<group>";
		};
		B57C744F20F56ED300EEFC87 /* Extensions */ = {
			isa = PBXGroup;
			children = (
				D85B833C2230DC9D002168F3 /* StringWooTests.swift */,
				B5980A6621AC91AA00EBF596 /* BundleWooTests.swift */,
				B57C5C9821B80E7100FF82B2 /* DataWooTests.swift */,
				746FC23C2200A62B00C3096C /* DateWooTests.swift */,
				02B296A822FA6E0000FD7A4C /* DateStartAndEndTests.swift */,
				B57C5C9721B80E7100FF82B2 /* DictionaryWooTests.swift */,
				748C7783211E2D8400814F2C /* DoubleWooTests.swift */,
				B5C6CE602190D28E00515926 /* NSAttributedStringHelperTests.swift */,
				74F301592200EC0800931B9E /* NSDecimalNumberWooTests.swift */,
				B541B2122189E7FD008FE7C1 /* ScannerWooTests.swift */,
				B55BC1F221A8790F0011A0C0 /* StringHTMLTests.swift */,
				B5980A6421AC905C00EBF596 /* UIDeviceWooTests.swift */,
				B57C745020F56EE900EEFC87 /* UITableViewCellHelpersTests.swift */,
				021FAFCC2355621E00B99241 /* UIView+SubviewsAxisTests.swift */,
			);
			path = Extensions;
			sourceTree = "<group>";
		};
		B58B4ABC2108F7F800076FDD /* Notices */ = {
			isa = PBXGroup;
			children = (
				B58B4AB52108F11C00076FDD /* Notice.swift */,
				B58B4AB72108F14700076FDD /* NoticeNotificationInfo.swift */,
				B58B4AB02108F01600076FDD /* DefaultNoticePresenter.swift */,
				B58B4AAF2108F01400076FDD /* NoticeView.swift */,
			);
			path = Notices;
			sourceTree = "<group>";
		};
		B59C09DA2188D6E800AB41D6 /* Notifications */ = {
			isa = PBXGroup;
			children = (
				B59D1EDD219072B8009D1978 /* Cells */,
				B59C09DB2188D70200AB41D6 /* Notifications.storyboard */,
				D8C2A28A231931D100F503E9 /* ReviewViewModel.swift */,
				D85136C0231E09C300DD0539 /* ReviewsDataSource.swift */,
				D8C2A290231BD0FD00F503E9 /* DefaultReviewsDataSource.swift */,
				D8C2A28523189C6300F503E9 /* ReviewsViewController.swift */,
				D8C2A28E231BD00500F503E9 /* ReviewsViewModel.swift */,
				B5F8B7DF2194759100DAB7E2 /* ReviewDetailsViewController.swift */,
				B5F8B7E4219478FA00DAB7E2 /* ReviewDetailsViewController.xib */,
			);
			path = Notifications;
			sourceTree = "<group>";
		};
		B59D1EDD219072B8009D1978 /* Cells */ = {
			isa = PBXGroup;
			children = (
				B59D1EDE219072CC009D1978 /* ProductReviewTableViewCell.swift */,
				B59D1EE021907304009D1978 /* ProductReviewTableViewCell.xib */,
				B5F571A321BEC90D0010D1B8 /* NoteDetailsHeaderPlainTableViewCell.swift */,
				B5F571A521BEC92A0010D1B8 /* NoteDetailsHeaderPlainTableViewCell.xib */,
				B560D68B2195BD1D0027BB7E /* NoteDetailsCommentTableViewCell.swift */,
				B560D6892195BD100027BB7E /* NoteDetailsCommentTableViewCell.xib */,
			);
			path = Cells;
			sourceTree = "<group>";
		};
		B59D1EE7219089A7009D1978 /* Fonts */ = {
			isa = PBXGroup;
			children = (
				B59D1EE6219089A3009D1978 /* Noticons.ttf */,
			);
			path = Fonts;
			sourceTree = "<group>";
		};
		B5A03699214C0E7000774E2C /* Logging */ = {
			isa = PBXGroup;
			children = (
				933A27362222354600C2143A /* Logging.swift */,
				B5DB01B42114AB2D00A4F797 /* CrashLogging.swift */,
			);
			path = Logging;
			sourceTree = "<group>";
		};
		B5A8F8A620B84CF600D211DE /* DerivedSources */ = {
			isa = PBXGroup;
			children = (
				B5A8F8A720B84D3F00D211DE /* ApiCredentials.swift */,
				B5A8F8A820B84D3F00D211DE /* InfoPlist.h */,
			);
			path = DerivedSources;
			sourceTree = "<group>";
		};
		B5A8F8AB20B88D8400D211DE /* Prologue */ = {
			isa = PBXGroup;
			children = (
				B5A8F8AC20B88D9900D211DE /* LoginPrologueViewController.swift */,
				B5A8F8AE20B88DCC00D211DE /* LoginPrologueViewController.xib */,
			);
			path = Prologue;
			sourceTree = "<group>";
		};
		B5BBD6DC21B1701F00E3207E /* Notifications */ = {
			isa = PBXGroup;
			children = (
				B555530E21B57DE700449E71 /* ApplicationAdapter.swift */,
				B56C721121B5B44000E5E85B /* PushNotificationsConfiguration.swift */,
				B5BBD6DD21B1703600E3207E /* PushNotificationsManager.swift */,
				B509FED221C05121000076A9 /* SupportManagerAdapter.swift */,
				B555530C21B57DC300449E71 /* UserNotificationsCenterAdapter.swift */,
			);
			path = Notifications;
			sourceTree = "<group>";
		};
		B5D1AFBE20BC67B500DB0E8C /* System */ = {
			isa = PBXGroup;
			children = (
				CEEC9B5D21E79C330055EEF0 /* BuildConfiguration.swift */,
				CEEC9B5B21E79B3E0055EEF0 /* FeatureFlag.swift */,
				934CB122224EAB150005CCB9 /* main.swift */,
				B5AA7B3C20ED5D15004DA14F /* SessionManager.swift */,
				CECA64B020D9990E005A44C4 /* WooCommerce-Bridging-Header.h */,
				B5D1AFBF20BC67C200DB0E8C /* WooConstants.swift */,
				CE2409F0215D12D30091F887 /* WooNavigationController.swift */,
				02FE89CA231FB36600E85EF8 /* DefaultFeatureFlagService.swift */,
			);
			path = System;
			sourceTree = "<group>";
		};
		B5D1AFC420BC7B3000DB0E8C /* Epilogue */ = {
			isa = PBXGroup;
			children = (
				B57C743C20F5493300EEFC87 /* AccountHeaderView.swift */,
				B57C744220F54F1C00EEFC87 /* AccountHeaderView.xib */,
				B57C744920F5649300EEFC87 /* EmptyStoresTableViewCell.swift */,
				B57C744B20F564B400EEFC87 /* EmptyStoresTableViewCell.xib */,
				B557652A20F681E800185843 /* StoreTableViewCell.swift */,
				B557652C20F6827900185843 /* StoreTableViewCell.xib */,
				B5D1AFC520BC7B7300DB0E8C /* StorePickerViewController.swift */,
				B5D1AFC720BC7B9600DB0E8C /* StorePickerViewController.xib */,
				74460D4122289C7A00D7316A /* StorePickerCoordinator.swift */,
			);
			path = Epilogue;
			sourceTree = "<group>";
		};
		B5DBF3C120E1482900B53AED /* Yosemite */ = {
			isa = PBXGroup;
			children = (
				B5DBF3C220E1484400B53AED /* StoresManagerTests.swift */,
			);
			path = Yosemite;
			sourceTree = "<group>";
		};
		B5E5DA7221BB0B3100FFDF42 /* Sounds */ = {
			isa = PBXGroup;
			children = (
				B5F571AF21BF149D0010D1B8 /* o.caf */,
			);
			path = Sounds;
			sourceTree = "<group>";
		};
		B5F571AC21BEF03C0010D1B8 /* Model */ = {
			isa = PBXGroup;
			children = (
				B5F571AA21BEECB60010D1B8 /* NoteWooTests.swift */,
				7435E58F21C0162C00216F0F /* OrderNoteWooTests.swift */,
			);
			path = Model;
			sourceTree = "<group>";
		};
		CE14452C2188C0EC00A991D8 /* Zendesk */ = {
			isa = PBXGroup;
			children = (
				CE14452D2188C11700A991D8 /* ZendeskManager.swift */,
			);
			path = Zendesk;
			sourceTree = "<group>";
		};
		CE1CCB3E2056F204000EE3AC /* Styles */ = {
			isa = PBXGroup;
			children = (
				CE1CCB3F2056F21C000EE3AC /* Style.swift */,
				CE1F512A206985DF00C6C810 /* PaddedLabel.swift */,
				D8915DC02372C8AC00F63762 /* ColorStudio.swift */,
				D8915DC22372C9EF00F63762 /* UIColor+ColorStudio.swift */,
				D8CD710E237A49DB007148B9 /* UIColor+SemanticColors.swift */,
				02ADC7CF2398C8EB008D4BED /* UIColor+SystemColors.swift */,
			);
			path = Styles;
			sourceTree = "<group>";
		};
		CE1CCB4920570B05000EE3AC /* Orders */ = {
			isa = PBXGroup;
			children = (
				CE35F1092343E482007B2A6B /* Order Details */,
				CEE006022077D0F80079161F /* Cells */,
				CEE005F52076C4040079161F /* Orders.storyboard */,
				B509112E2049E27A007D25DC /* OrdersViewController.swift */,
			);
			path = Orders;
			sourceTree = "<group>";
		};
		CE1CCB4C20572444000EE3AC /* Extensions */ = {
			isa = PBXGroup;
			children = (
				B58B4ABF2108FF6100076FDD /* Array+Helpers.swift */,
				B59C09D82188CBB100AB41D6 /* Array+Notes.swift */,
				B5980A6221AC879F00EBF596 /* Bundle+Woo.swift */,
				CE4296B820A5E9E400B2AFBD /* CNContact+Helpers.swift */,
				B57C5C9321B80E4700FF82B2 /* Data+Woo.swift */,
				B5290ED8219B3FA900A6AF7F /* Date+Woo.swift */,
				CE4DDB7A20DD312400D32EC8 /* DateFormatter+Helpers.swift */,
				B57C5C9521B80E5400FF82B2 /* Dictionary+Woo.swift */,
				748C7781211E294000814F2C /* Double+Woo.swift */,
				740987B221B87760000E4C80 /* FancyAnimatedButton+Woo.swift */,
				B509FED021C041DF000076A9 /* Locale+Woo.swift */,
				CE021534215BE3AB00C19555 /* LoginNavigationController+Woo.swift */,
				B59D1EE221907C7B009D1978 /* NSAttributedString+Helpers.swift */,
				CE4DA5C921DEA78E00074607 /* NSDecimalNumber+Helpers.swift */,
				B5A56BF4219F5AB20065A902 /* NSNotificationName+Woo.swift */,
				B57C744420F55BA600EEFC87 /* NSObject+Helpers.swift */,
				B541B2162189EED4008FE7C1 /* NSMutableAttributedString+Helpers.swift */,
				B541B21F218A007C008FE7C1 /* NSMutableParagraphStyle+Helpers.swift */,
				B541B222218A29A6008FE7C1 /* NSParagraphStyle+Woo.swift */,
				B541B2142189EEA1008FE7C1 /* Scanner+Helpers.swift */,
				74D0A52F2139CF1300E2919F /* String+Helpers.swift */,
				B55BC1F021A878A30011A0C0 /* String+HTML.swift */,
				B517EA1C218B41F200730EC4 /* String+Woo.swift */,
				B5C3876321C41B9F006CE970 /* UIApplication+Woo.swift */,
				B5A56BF2219F46470065A902 /* UIButton+Animations.swift */,
				CE32B11920BF8E32006FBCF4 /* UIButton+Helpers.swift */,
				CE1F51262064345B00C6C810 /* UIColor+Helpers.swift */,
				B5980A6021AC878900EBF596 /* UIDevice+Woo.swift */,
				CE1F512820697F0100C6C810 /* UIFont+Helpers.swift */,
				B541B225218A412C008FE7C1 /* UIFont+Woo.swift */,
				B5D1AFB720BC510200DB0E8C /* UIImage+Woo.swift */,
				B554E17A2152F27200F31188 /* UILabel+Appearance.swift */,
				CE1F51242064179A00C6C810 /* UILabel+Helpers.swift */,
				B582F95820FFCEAA0060934A /* UITableViewHeaderFooterView+Helpers.swift */,
				B57C744D20F56E3800EEFC87 /* UITableViewCell+Helpers.swift */,
				453DBF8D2387F34A006762A5 /* UICollectionViewCell+Helpers.swift */,
				B554E1782152F20000F31188 /* UINavigationBar+Appearance.swift */,
				748AD086219F481B00023535 /* UIView+Animation.swift */,
				B57C744620F55BC800EEFC87 /* UIView+Helpers.swift */,
				B5A82EE6210263460053ADC8 /* UIViewController+Helpers.swift */,
				B5AA7B3E20ED81C2004DA14F /* UserDefaults+Woo.swift */,
				B59D49CC219B587E006BF0AD /* UILabel+OrderStatus.swift */,
				B53B3F38219C817800DF1EB6 /* UIStoryboard+Woo.swift */,
				B586906521A5F4B1001F1EFC /* UINavigationController+Woo.swift */,
				D88CA755237CE515005D2F44 /* UITabBar+Appearance.swift */,
				D8149F552251EE300006A245 /* UITextField+Helpers.swift */,
				D82DFB49225F22D400EFE2CB /* UISearchBar+Appearance.swift */,
				02820F3322C257B700DE0D37 /* UITableView+HeaderFooterHelpers.swift */,
				02B296A622FA6DB500FD7A4C /* Date+StartAndEnd.swift */,
				02D45646231CB1FB008CF0A9 /* UIImage+Dot.swift */,
				020DD48E232392C9005822B1 /* UIViewController+AppReview.swift */,
				021FAFCE23556D2B00B99241 /* UIView+SubviewsAxis.swift */,
				D88CA757237D1C27005D2F44 /* Ghost+Woo.swift */,
				02784A02238B8BC800BDD6A8 /* UIView+Border.swift */,
				02396250239948470096F34C /* UIImage+TintColor.swift */,
			);
			path = Extensions;
			sourceTree = "<group>";
		};
		CE22E3F821714639005A6BEF /* Privacy */ = {
			isa = PBXGroup;
			children = (
				CE22E3F62170E23C005A6BEF /* PrivacySettingsViewController.swift */,
			);
			path = Privacy;
			sourceTree = "<group>";
		};
		CE27257A219249B5002B22EB /* Help */ = {
			isa = PBXGroup;
			children = (
				CE27257B21924A8C002B22EB /* HelpAndSupportViewController.swift */,
				CE15524921FFB10100EAA690 /* ApplicationLogViewController.swift */,
				CE1AFE612200B1BD00432745 /* ApplicationLogDetailViewController.swift */,
			);
			path = Help;
			sourceTree = "<group>";
		};
		CE35F1042343DCAC007B2A6B /* Refunds */ = {
			isa = PBXGroup;
			children = (
				CE2A9FCA23C4E637002BEC1C /* RefundedProductsViewController.swift */,
				CE2A9FC923C4E636002BEC1C /* RefundedProductsViewController.xib */,
				CE8CCD41239AC06E009DBD22 /* RefundDetailsViewController.swift */,
				CE8CCD42239AC06E009DBD22 /* RefundDetailsViewController.xib */,
			);
			path = Refunds;
			sourceTree = "<group>";
		};
		CE35F1092343E482007B2A6B /* Order Details */ = {
			isa = PBXGroup;
			children = (
				CEE006072077D14C0079161F /* OrderDetailsViewController.swift */,
				B53B3F36219C75AC00DF1EB6 /* OrderLoaderViewController.swift */,
				CE35F10F2343E694007B2A6B /* Order Summary Section */,
				CE35F1112343E6C1007B2A6B /* Product List Section */,
				CE35F1132343E715007B2A6B /* Customer Section */,
				CE35F1142343E832007B2A6B /* Payment Section */,
				CE35F10D2343E613007B2A6B /* Shipment Tracking Section */,
				CE35F10A2343E4E6007B2A6B /* Order Notes Section */,
			);
			path = "Order Details";
			sourceTree = "<group>";
		};
		CE35F10A2343E4E6007B2A6B /* Order Notes Section */ = {
			isa = PBXGroup;
			children = (
				45AE582A230D9D35001901E3 /* OrderNoteHeaderTableViewCell.swift */,
				45AE582B230D9D35001901E3 /* OrderNoteHeaderTableViewCell.xib */,
				CE1EC8EF20B8A408009762BF /* OrderNoteTableViewCell.swift */,
				CE1EC8EE20B8A408009762BF /* OrderNoteTableViewCell.xib */,
				CE35F10B2343E55B007B2A6B /* Add Order Note */,
			);
			path = "Order Notes Section";
			sourceTree = "<group>";
		};
		CE35F10B2343E55B007B2A6B /* Add Order Note */ = {
			isa = PBXGroup;
			children = (
				CE583A0321076C0100D73C1C /* NewNoteViewController.swift */,
				B5FD111121D3CE7700560344 /* NewNoteViewController.xib */,
			);
			path = "Add Order Note";
			sourceTree = "<group>";
		};
		CE35F10C2343E5B3007B2A6B /* Edit Order Status */ = {
			isa = PBXGroup;
			children = (
				D81D9226222E7F0800FFA585 /* OrderStatusListViewController.swift */,
				D81D9227222E7F0800FFA585 /* OrderStatusListViewController.xib */,
			);
			path = "Edit Order Status";
			sourceTree = "<group>";
		};
		CE35F10D2343E613007B2A6B /* Shipment Tracking Section */ = {
			isa = PBXGroup;
			children = (
				D8149F512251CFE50006A245 /* EditableOrderTrackingTableViewCell.swift */,
				D8149F522251CFE50006A245 /* EditableOrderTrackingTableViewCell.xib */,
				D83C129E22250BEF004CA04C /* OrderTrackingTableViewCell.swift */,
				D83C129D22250BEF004CA04C /* OrderTrackingTableViewCell.xib */,
				CE35F1152343E860007B2A6B /* Add Tracking */,
			);
			path = "Shipment Tracking Section";
			sourceTree = "<group>";
		};
		CE35F10F2343E694007B2A6B /* Order Summary Section */ = {
			isa = PBXGroup;
			children = (
				CEE006032077D1280079161F /* SummaryTableViewCell.swift */,
				CEE006042077D1280079161F /* SummaryTableViewCell.xib */,
				CE35F10C2343E5B3007B2A6B /* Edit Order Status */,
			);
			path = "Order Summary Section";
			sourceTree = "<group>";
		};
		CE35F1112343E6C1007B2A6B /* Product List Section */ = {
			isa = PBXGroup;
			children = (
				CE21B3DE20FFC59700A259D5 /* ProductDetailsTableViewCell.swift */,
				CE21B3DF20FFC59700A259D5 /* ProductDetailsTableViewCell.xib */,
				CE32B11320BF8779006FBCF4 /* FulfillButtonTableViewCell.swift */,
				CE32B11420BF8779006FBCF4 /* FulfillButtonTableViewCell.xib */,
				CE35F1182343E924007B2A6B /* Product Details */,
				CE37C04022984E12008DCB39 /* Fulfillment */,
			);
			path = "Product List Section";
			sourceTree = "<group>";
		};
		CE35F1132343E715007B2A6B /* Customer Section */ = {
			isa = PBXGroup;
			children = (
				45C8B2562313FA570002FA77 /* CustomerNoteTableViewCell.swift */,
				45C8B2572313FA570002FA77 /* CustomerNoteTableViewCell.xib */,
				CE855362209BA6A700938BDC /* CustomerInfoTableViewCell.swift */,
				CE855361209BA6A700938BDC /* CustomerInfoTableViewCell.xib */,
				45C8B25E23155C940002FA77 /* Billing Information */,
			);
			path = "Customer Section";
			sourceTree = "<group>";
		};
		CE35F1142343E832007B2A6B /* Payment Section */ = {
			isa = PBXGroup;
			children = (
				CE35F1042343DCAC007B2A6B /* Refunds */,
			);
			path = "Payment Section";
			sourceTree = "<group>";
		};
		CE35F1152343E860007B2A6B /* Add Tracking */ = {
			isa = PBXGroup;
			children = (
				D83F5932225B2EB800626E75 /* ManualTrackingViewController.swift */,
				D843D5C622434A08001BFA55 /* ManualTrackingViewController.xib */,
				D843D5D122485009001BFA55 /* ShipmentProvidersViewController.swift */,
				D843D5D222485009001BFA55 /* ShipmentProvidersViewController.xib */,
			);
			path = "Add Tracking";
			sourceTree = "<group>";
		};
		CE35F1182343E924007B2A6B /* Product Details */ = {
			isa = PBXGroup;
			children = (
				CE21B3DC20FF9BC200A259D5 /* ProductListViewController.swift */,
			);
			path = "Product Details";
			sourceTree = "<group>";
		};
		CE37C04022984E12008DCB39 /* Fulfillment */ = {
			isa = PBXGroup;
			children = (
				CE37C04122984E50008DCB39 /* Cells */,
				B5A82EE121025C450053ADC8 /* FulfillViewController.swift */,
				B5A82EE421025E550053ADC8 /* FulfillViewController.xib */,
			);
			path = Fulfillment;
			sourceTree = "<group>";
		};
		CE37C04122984E50008DCB39 /* Cells */ = {
			isa = PBXGroup;
			children = (
				CE37C04222984E81008DCB39 /* PickListTableViewCell.swift */,
				CE37C04322984E81008DCB39 /* PickListTableViewCell.xib */,
			);
			path = Cells;
			sourceTree = "<group>";
		};
		CE5F462823AAC9EA006B1A5C /* Refunds */ = {
			isa = PBXGroup;
			children = (
				CE5F462623AAC8C0006B1A5C /* RefundDetailsViewModel.swift */,
				CE5F462923AACA0A006B1A5C /* RefundDetailsDataSource.swift */,
				CE5F462B23AACBC4006B1A5C /* RefundDetailsResultController.swift */,
				CE7E780D23AAE96F00BC5C54 /* OrderItemRefundViewModel.swift */,
				CE2A9FC523BFFADE002BEC1C /* RefundedProductsViewModel.swift */,
				CE2A9FC723C3D2D4002BEC1C /* RefundedProductsDataSource.swift */,
			);
			path = Refunds;
			sourceTree = "<group>";
		};
		CE85535B209B5B6A00938BDC /* ViewModels */ = {
			isa = PBXGroup;
			children = (
				CE5F462823AAC9EA006B1A5C /* Refunds */,
				D817585C22BB5E6900289CFE /* Order Details */,
				D843D5D82248EE90001BFA55 /* ManualTrackingViewModel.swift */,
				B57B678D21078C5400AF8905 /* OrderItemViewModel.swift */,
				CE22709A228F362600C0626C /* ProductDetailsViewModel.swift */,
				D843D5D622485B19001BFA55 /* ShippingProvidersViewModel.swift */,
				D8736B5922F07D7100A14A29 /* MainTabViewModel.swift */,
			);
			path = ViewModels;
			sourceTree = "<group>";
		};
		CE85FD5120F677460080B73E /* Dashboard */ = {
			isa = PBXGroup;
			children = (
				028BAC4322F3AE3B008BB4AF /* Stats v4 */,
				029D444B22F1417400DEFA8A /* Stats v3 */,
				029D444722F13F5C00DEFA8A /* Factories */,
				74036CBE211B87FD00E462C2 /* MyStore */,
				CE85FD5820F7A59E0080B73E /* Settings */,
				CE85FD5220F677770080B73E /* Dashboard.storyboard */,
				B509112D2049E27A007D25DC /* DashboardViewController.swift */,
			);
			path = Dashboard;
			sourceTree = "<group>";
		};
		CE85FD5820F7A59E0080B73E /* Settings */ = {
			isa = PBXGroup;
			children = (
				74C6FEA321C2F189009286B6 /* About */,
				02D4564A231D059E008CF0A9 /* Beta features */,
				CE27257A219249B5002B22EB /* Help */,
				CE22E3F821714639005A6BEF /* Privacy */,
				B509112F2049E27A007D25DC /* SettingsViewController.swift */,
			);
			path = Settings;
			sourceTree = "<group>";
		};
		CE9B7E3021C94685000F971C /* Currency */ = {
			isa = PBXGroup;
			children = (
				93FA787321CD7E9E00B663E5 /* CurrencySettings.swift */,
				CE4DA5C521DD755E00074607 /* CurrencyFormatter.swift */,
			);
			path = Currency;
			sourceTree = "<group>";
		};
		CED6021A20B35FBF0032C639 /* ReusableViews */ = {
			isa = PBXGroup;
			children = (
				D8736B7422F1FE1600A14A29 /* BadgeLabel.swift */,
				CE21B3D520FE669A00A259D5 /* BasicTableViewCell.swift */,
				CE21B3D620FE669A00A259D5 /* BasicTableViewCell.xib */,
				B5FD111521D3F13700560344 /* BordersView.swift */,
				B5A8532120BDBFAE00FAAB4D /* CircularImageView.swift */,
				D83F592E225B269C00626E75 /* DatePickerTableViewCell.swift */,
				D83F592F225B269C00626E75 /* DatePickerTableViewCell.xib */,
				D81F2D36225F0D160084BF9C /* EmptyListMessageWithActionView.swift */,
				D81F2D34225F0CF70084BF9C /* EmptyListMessageWithActionView.xib */,
				B50BB4152141828F00AF0F3C /* FooterSpinnerView.swift */,
				CE24BCCD212DE8A6001CD12E /* HeadlineLabelTableViewCell.swift */,
				CE24BCCE212DE8A6001CD12E /* HeadlineLabelTableViewCell.xib */,
				7441E1D121503F77004E6ECE /* IntrinsicTableView.swift */,
				740382D92267D94100A627F4 /* LargeImageTableViewCell.swift */,
				740382DA2267D94100A627F4 /* LargeImageTableViewCell.xib */,
				CE2A9FBD23BFB1BD002BEC1C /* LedgerTableViewCell.swift */,
				CE2A9FBE23BFB1BE002BEC1C /* LedgerTableViewCell.xib */,
				CE1EC8EA20B8A3FF009762BF /* LeftImageTableViewCell.swift */,
				CE1EC8EB20B8A3FF009762BF /* LeftImageTableViewCell.xib */,
				B5BE75DA213F1D1E00909A14 /* OverlayMessageView.swift */,
				B5BE75DC213F1D3D00909A14 /* OverlayMessageView.xib */,
				CE0F17CD22A8105800964A63 /* ReadMoreTableViewCell.swift */,
				CE0F17CE22A8105800964A63 /* ReadMoreTableViewCell.xib */,
				02E6B97623853D81000A36F0 /* SettingTitleAndValueTableViewCell.swift */,
				02E6B97723853D81000A36F0 /* SettingTitleAndValueTableViewCell.xib */,
				744F00D121B582A9007EFA93 /* StarRatingView.swift */,
				D85B8331222FABD1002168F3 /* StatusListTableViewCell.swift */,
				D85B8332222FABD1002168F3 /* StatusListTableViewCell.xib */,
				CE583A052107849F00D73C1C /* SwitchTableViewCell.swift */,
				CE583A062107849F00D73C1C /* SwitchTableViewCell.xib */,
				CE85FD5920F7A7640080B73E /* TableFooterView.swift */,
				CE85FD5B20F7A7740080B73E /* TableFooterView.xib */,
				CE583A092107937F00D73C1C /* TextViewTableViewCell.swift */,
				CE583A0A2107937F00D73C1C /* TextViewTableViewCell.xib */,
				D843D5C922437E59001BFA55 /* TitleAndEditableValueTableViewCell.swift */,
				D843D5CA22437E59001BFA55 /* TitleAndEditableValueTableViewCell.xib */,
				020BE74B23B1F5EA007FE54C /* TitleAndTextFieldTableViewCell.swift */,
				020BE74C23B1F5EA007FE54C /* TitleAndTextFieldTableViewCell.xib */,
				CE22E3F921714776005A6BEF /* TopLeftImageTableViewCell.swift */,
				CE22E3FA21714776005A6BEF /* TopLeftImageTableViewCell.xib */,
				CE1EC8C920B479F1009762BF /* TwoColumnLabelView.swift */,
				CE1EC8C720B478B6009762BF /* TwoColumnLabelView.xib */,
				CE32B10C20BEDE1C006FBCF4 /* TwoColumnSectionHeaderView.swift */,
				CE32B10A20BEDE05006FBCF4 /* TwoColumnSectionHeaderView.xib */,
				CE1D5A53228A0AD200DF3715 /* TwoColumnTableViewCell.swift */,
				CE1D5A54228A0AD200DF3715 /* TwoColumnTableViewCell.xib */,
				CE35F1192343F3B1007B2A6B /* TwoColumnHeadlineFootnoteTableViewCell.swift */,
				CE35F11A2343F3B1007B2A6B /* TwoColumnHeadlineFootnoteTableViewCell.xib */,
				0262DA5123A238460029AF30 /* UnitInputTableViewCell.swift */,
				0262DA5223A238460029AF30 /* UnitInputTableViewCell.xib */,
				CE27257D21925AE8002B22EB /* ValueOneTableViewCell.swift */,
				CE27257E21925AE8002B22EB /* ValueOneTableViewCell.xib */,
				B5A56BEF219F2CE90065A902 /* VerticalButton.swift */,
				CE227096228F152400C0626C /* WooBasicTableViewCell.swift */,
				CE227098228F180B00C0626C /* WooBasicTableViewCell.xib */,
			);
			path = ReusableViews;
			sourceTree = "<group>";
		};
		CEE006022077D0F80079161F /* Cells */ = {
			isa = PBXGroup;
			children = (
				CE1CCB4A20570B1F000EE3AC /* OrderTableViewCell.swift */,
				B5FD110D21D3CB8500560344 /* OrderTableViewCell.xib */,
			);
			path = Cells;
			sourceTree = "<group>";
		};
		CEEC9B6121E79EBF0055EEF0 /* AppRatings */ = {
			isa = PBXGroup;
			children = (
				CEEC9B6221E79EE00055EEF0 /* AppRatingManager.swift */,
			);
			path = AppRatings;
			sourceTree = "<group>";
		};
		D816DDBA22265D8000903E59 /* ViewRelated */ = {
			isa = PBXGroup;
			children = (
				0290E27C238E5B4A00B5C466 /* ListSelector */,
				0227958E237A5D5200787C63 /* Editor */,
				0269576B237263F3001BA0BF /* Keyboard */,
				02E4FD7F2306AA770049610C /* Dashboard */,
				0269177E23260090002AFC20 /* Products */,
				D85B833E2230F268002168F3 /* SummaryTableViewCellTests.swift */,
				D85B8335222FCDA1002168F3 /* StatusListTableViewCellTests.swift */,
				D816DDBB22265DA300903E59 /* OrderTrackingTableViewCellTests.swift */,
				45C8B25A231521510002FA77 /* CustomerNoteTableViewCellTests.swift */,
				45C8B25C231529410002FA77 /* CustomerInfoTableViewCellTests.swift */,
				45C8B2682316B2440002FA77 /* BillingAddressTableViewCellTests.swift */,
				02FE89C6231FAA4100E85EF8 /* MainTabBarControllerTests+ProductListFeatureFlag.swift */,
			);
			path = ViewRelated;
			sourceTree = "<group>";
		};
		D817585C22BB5E6900289CFE /* Order Details */ = {
			isa = PBXGroup;
			children = (
				CE85535C209B5BB700938BDC /* OrderDetailsViewModel.swift */,
				D817585D22BB5E8700289CFE /* OrderEmailComposer.swift */,
				D817585F22BB614A00289CFE /* OrderMessageComposer.swift */,
				D817586122BB64C300289CFE /* OrderDetailsNotices.swift */,
				D817586322BDD81600289CFE /* OrderDetailsDataSource.swift */,
				D8C11A4D22DD235F00D4A88D /* OrderDetailsResultsControllers.swift */,
				D8C11A5D22E2440400D4A88D /* OrderPaymentDetailsViewModel.swift */,
			);
			path = "Order Details";
			sourceTree = "<group>";
		};
		D85136C7231E128500DD0539 /* Reviews */ = {
			isa = PBXGroup;
			children = (
				D85136C8231E12B600DD0539 /* ReviewViewModelTests.swift */,
			);
			path = Reviews;
			sourceTree = "<group>";
		};
		D8D15F81230A178100D48B3F /* ServiceLocator */ = {
			isa = PBXGroup;
			children = (
				D8C251D1230CA90200F49782 /* StoresManager.swift */,
				D8D15F82230A17A000D48B3F /* ServiceLocator.swift */,
				D8D15F84230A18AB00D48B3F /* Analytics.swift */,
				D8C251D8230D256F00F49782 /* NoticePresenter.swift */,
				D8C251DA230D288A00F49782 /* PushNotesManager.swift */,
				D831E2DB230E0558000037D0 /* Authentication.swift */,
				D831E2DF230E0BA7000037D0 /* Logs.swift */,
				02FE89C8231FB31400E85EF8 /* FeatureFlagService.swift */,
			);
			path = ServiceLocator;
			sourceTree = "<group>";
		};
		F4B77A83B2A3D94EA331691B /* Pods */ = {
			isa = PBXGroup;
			children = (
				90AC1C0B391E04A837BDC64E /* Pods-WooCommerce.debug.xcconfig */,
				33035144757869DE5E4DC88A /* Pods-WooCommerce.release.xcconfig */,
				9D2992FEF3D1246B8CCC2EBB /* Pods-WooCommerceTests.debug.xcconfig */,
				8A659E65308A3D9DD79A95F9 /* Pods-WooCommerceTests.release.xcconfig */,
				25D00C97936D2C6589F8ECE9 /* Pods-WooCommerce.release-alpha.xcconfig */,
				2719B6FD1E6FE78A76B6AC74 /* Pods-WooCommerceTests.release-alpha.xcconfig */,
			);
			name = Pods;
			sourceTree = "<group>";
		};
/* End PBXGroup section */

/* Begin PBXNativeTarget section */
		B56DB3C52049BFAA00D4AA8E /* WooCommerce */ = {
			isa = PBXNativeTarget;
			buildConfigurationList = B56DB3E62049BFAA00D4AA8E /* Build configuration list for PBXNativeTarget "WooCommerce" */;
			buildPhases = (
				91990E72B3E1D58AC13D7628 /* [CP] Check Pods Manifest.lock */,
				B56DB3C22049BFAA00D4AA8E /* Sources */,
				B56DB3C32049BFAA00D4AA8E /* Frameworks */,
				B56DB3C42049BFAA00D4AA8E /* Resources */,
				B5650B1020A4CD7F009702D0 /* Embed Frameworks */,
				B7A94351C1ADC31EA528B895 /* [CP] Embed Pods Frameworks */,
				CE1445302188ED0300A991D8 /* Zendesk Strip Frameworks */,
				8D8E4AE002344B3131D3EB29 /* [CP] Copy Pods Resources */,
			);
			buildRules = (
			);
			dependencies = (
				B55D4C1520B6131400D7A50F /* PBXTargetDependency */,
			);
			name = WooCommerce;
			productName = WooCommerce;
			productReference = B56DB3C62049BFAA00D4AA8E /* WooCommerce.app */;
			productType = "com.apple.product-type.application";
		};
		B56DB3DC2049BFAA00D4AA8E /* WooCommerceTests */ = {
			isa = PBXNativeTarget;
			buildConfigurationList = B56DB3E92049BFAA00D4AA8E /* Build configuration list for PBXNativeTarget "WooCommerceTests" */;
			buildPhases = (
				E8FC62641D61F33F705BC760 /* [CP] Check Pods Manifest.lock */,
				B56DB3D92049BFAA00D4AA8E /* Sources */,
				B56DB3DA2049BFAA00D4AA8E /* Frameworks */,
				B56DB3DB2049BFAA00D4AA8E /* Resources */,
			);
			buildRules = (
			);
			dependencies = (
				B56DB3DF2049BFAA00D4AA8E /* PBXTargetDependency */,
			);
			name = WooCommerceTests;
			productName = WooCommerceTests;
			productReference = B56DB3DD2049BFAA00D4AA8E /* WooCommerceTests.xctest */;
			productType = "com.apple.product-type.bundle.unit-test";
		};
/* End PBXNativeTarget section */

/* Begin PBXProject section */
		B56DB3BE2049BFAA00D4AA8E /* Project object */ = {
			isa = PBXProject;
			attributes = {
				LastSwiftUpdateCheck = 0920;
				LastUpgradeCheck = 1010;
				ORGANIZATIONNAME = Automattic;
				TargetAttributes = {
					B55D4C0F20B612F300D7A50F = {
						CreatedOnToolsVersion = 9.3.1;
						ProvisioningStyle = Automatic;
					};
					B56DB3C52049BFAA00D4AA8E = {
						CreatedOnToolsVersion = 9.2;
						LastSwiftMigration = 1020;
						ProvisioningStyle = Manual;
						SystemCapabilities = {
							com.apple.BackgroundModes = {
								enabled = 1;
							};
							com.apple.Keychain = {
								enabled = 1;
							};
							com.apple.Push = {
								enabled = 1;
							};
							com.apple.iCloud = {
								enabled = 1;
							};
						};
					};
					B56DB3DC2049BFAA00D4AA8E = {
						CreatedOnToolsVersion = 9.2;
						LastSwiftMigration = 1020;
						ProvisioningStyle = Automatic;
						TestTargetID = B56DB3C52049BFAA00D4AA8E;
					};
				};
			};
			buildConfigurationList = B56DB3C12049BFAA00D4AA8E /* Build configuration list for PBXProject "WooCommerce" */;
			compatibilityVersion = "Xcode 8.0";
			developmentRegion = en;
			hasScannedForEncodings = 0;
			knownRegions = (
				en,
				Base,
				ar,
				de,
				id,
				es,
				it,
				ko,
				he,
				ja,
				fr,
				"zh-Hant",
				ru,
				tr,
				sv,
				"pt-BR",
				"zh-Hans",
				nl,
			);
			mainGroup = B56DB3BD2049BFAA00D4AA8E;
			productRefGroup = B56DB3C72049BFAA00D4AA8E /* Products */;
			projectDirPath = "";
			projectRoot = "";
			targets = (
				B56DB3C52049BFAA00D4AA8E /* WooCommerce */,
				B56DB3DC2049BFAA00D4AA8E /* WooCommerceTests */,
				B55D4C0F20B612F300D7A50F /* GenerateCredentials */,
			);
		};
/* End PBXProject section */

/* Begin PBXResourcesBuildPhase section */
		B56DB3C42049BFAA00D4AA8E /* Resources */ = {
			isa = PBXResourcesBuildPhase;
			buildActionMask = 2147483647;
			files = (
				B56DB3D72049BFAA00D4AA8E /* LaunchScreen.storyboard in Resources */,
				CE583A0C2107937F00D73C1C /* TextViewTableViewCell.xib in Resources */,
				D843D5CC22437E59001BFA55 /* TitleAndEditableValueTableViewCell.xib in Resources */,
				B560D68A2195BD100027BB7E /* NoteDetailsCommentTableViewCell.xib in Resources */,
				CE0F17D022A8105800964A63 /* ReadMoreTableViewCell.xib in Resources */,
				CE1D5A5A228A1C2C00DF3715 /* ProductReviewsTableViewCell.xib in Resources */,
				B5A8F8AF20B88DCC00D211DE /* LoginPrologueViewController.xib in Resources */,
				0262DA5923A23AC80029AF30 /* ProductShippingSettingsViewController.xib in Resources */,
				74E0F441211C9AE600A79CCE /* PeriodDataViewController.xib in Resources */,
				B5F571B021BF149D0010D1B8 /* o.caf in Resources */,
				022BF7FE23B9D708000A1DFB /* InProgressViewController.xib in Resources */,
				45AE582D230D9D35001901E3 /* OrderNoteHeaderTableViewCell.xib in Resources */,
				B5D1AFC820BC7B9600DB0E8C /* StorePickerViewController.xib in Resources */,
				CE1D5A56228A0AD200DF3715 /* TwoColumnTableViewCell.xib in Resources */,
				B57C744320F54F1C00EEFC87 /* AccountHeaderView.xib in Resources */,
				D843D5D422485009001BFA55 /* ShipmentProvidersViewController.xib in Resources */,
				028BAC4522F3AE5C008BB4AF /* StoreStatsV4PeriodViewController.xib in Resources */,
				CE227099228F180B00C0626C /* WooBasicTableViewCell.xib in Resources */,
				93BCF01F20DC2CE200EBF7A1 /* bash_secrets.tpl in Resources */,
				02162727237963AF000208D2 /* ProductFormViewController.xib in Resources */,
				B56DB3D42049BFAA00D4AA8E /* Assets.xcassets in Resources */,
				CE2A9FCB23C4E637002BEC1C /* RefundedProductsViewController.xib in Resources */,
				B573B1A0219DC2690081C78C /* Localizable.strings in Resources */,
				B559EBAF20A0BF8F00836CD4 /* README.md in Resources */,
				CE583A082107849F00D73C1C /* SwitchTableViewCell.xib in Resources */,
				CE22571B20E16FBC0037F478 /* LeftImageTableViewCell.xib in Resources */,
				8CD41D4A21F8A7E300CF3C2B /* RELEASE-NOTES.txt in Resources */,
				B5F8B7E5219478FA00DAB7E2 /* ReviewDetailsViewController.xib in Resources */,
				B5FD111221D3CE7700560344 /* NewNoteViewController.xib in Resources */,
				D843D5C822434A08001BFA55 /* ManualTrackingViewController.xib in Resources */,
				7441EBCA226A71AA008BF83D /* TitleBodyTableViewCell.xib in Resources */,
				740382DC2267D94100A627F4 /* LargeImageTableViewCell.xib in Resources */,
				CE22E3FC21714776005A6BEF /* TopLeftImageTableViewCell.xib in Resources */,
				B5D1AFB420BC445A00DB0E8C /* Images.xcassets in Resources */,
				CEE005F62076C4040079161F /* Orders.storyboard in Resources */,
				CE85FD5C20F7A7740080B73E /* TableFooterView.xib in Resources */,
				B57C744C20F564B400EEFC87 /* EmptyStoresTableViewCell.xib in Resources */,
				028296ED237D28B600E84012 /* TextViewViewController.xib in Resources */,
				B59C09DC2188D70200AB41D6 /* Notifications.storyboard in Resources */,
				451A04F52386F7C900E368C9 /* AddProductImageCollectionViewCell.xib in Resources */,
				02E6B97923853D81000A36F0 /* SettingTitleAndValueTableViewCell.xib in Resources */,
				CE37C04522984E81008DCB39 /* PickListTableViewCell.xib in Resources */,
				D85B8334222FABD1002168F3 /* StatusListTableViewCell.xib in Resources */,
				45B9C63F23A8E50D007FC4C5 /* ProductPriceSettingsViewController.xib in Resources */,
				B5F571A621BEC92A0010D1B8 /* NoteDetailsHeaderPlainTableViewCell.xib in Resources */,
				B5F355F121CD504400A7077A /* SearchViewController.xib in Resources */,
				CE1EC8F020B8A408009762BF /* OrderNoteTableViewCell.xib in Resources */,
				B55D4BFD20B5CDE700D7A50F /* replace_secrets.rb in Resources */,
				020BE74E23B1F5EB007FE54C /* TitleAndTextFieldTableViewCell.xib in Resources */,
				74A95B5821C403EA00FEE953 /* pure-min.css in Resources */,
				0262DA5423A238460029AF30 /* UnitInputTableViewCell.xib in Resources */,
				B5BE75DD213F1D3D00909A14 /* OverlayMessageView.xib in Resources */,
				02F4F510237AFC1E00E13A9C /* ImageAndTitleAndTextTableViewCell.xib in Resources */,
				45FBDF39238D3F8800127F77 /* ExtendedAddProductImageCollectionViewCell.xib in Resources */,
				D8149F542251CFE60006A245 /* EditableOrderTrackingTableViewCell.xib in Resources */,
				D81D9229222E7F0800FFA585 /* OrderStatusListViewController.xib in Resources */,
				748D34DE214828DD00E21A2F /* TopPerformerDataViewController.xib in Resources */,
				CEE006062077D1280079161F /* SummaryTableViewCell.xib in Resources */,
				CE8CCD44239AC06E009DBD22 /* RefundDetailsViewController.xib in Resources */,
				D8915DBF23729CFB00F63762 /* ColorPalette.xcassets in Resources */,
				CE24BCD0212DE8A6001CD12E /* HeadlineLabelTableViewCell.xib in Resources */,
				B559EBB020A0BF8F00836CD4 /* LICENSE in Resources */,
				74EC34A9225FE69C004BBC2E /* ProductDetailsViewController.xib in Resources */,
				CE32B10B20BEDE05006FBCF4 /* TwoColumnSectionHeaderView.xib in Resources */,
				B5FD110E21D3CB8500560344 /* OrderTableViewCell.xib in Resources */,
				D83C129F22250BF0004CA04C /* OrderTrackingTableViewCell.xib in Resources */,
				B59D1EE121907304009D1978 /* ProductReviewTableViewCell.xib in Resources */,
				021E2A1823A9FE5A00B1DE07 /* ProductInventorySettingsViewController.xib in Resources */,
				0290E270238E3CE400B5C466 /* ListSelectorViewController.xib in Resources */,
				B59D1EE821908A08009D1978 /* Noticons.ttf in Resources */,
				D81F2D35225F0CF70084BF9C /* EmptyListMessageWithActionView.xib in Resources */,
				0290E276238E4F8100B5C466 /* PaginatedListSelectorViewController.xib in Resources */,
				026CF63B237E9ABE009563D4 /* ProductVariationsViewController.xib in Resources */,
				CE27258021925AE8002B22EB /* ValueOneTableViewCell.xib in Resources */,
				451A04F12386F7B500E368C9 /* ProductImageCollectionViewCell.xib in Resources */,
				B5A82EE521025E550053ADC8 /* FulfillViewController.xib in Resources */,
				45C8B26223155CBC0002FA77 /* BillingInformationViewController.xib in Resources */,
				02482A8C237BE8C7007E73ED /* LinkSettingsViewController.xib in Resources */,
				740ADFE521C33688009EE5A9 /* licenses.html in Resources */,
				CE2A9FC023BFB1BE002BEC1C /* LedgerTableViewCell.xib in Resources */,
				45C8B2592313FA570002FA77 /* CustomerNoteTableViewCell.xib in Resources */,
				B554016B2170D6010067DC90 /* ChartPlaceholderView.xib in Resources */,
				CE32B11620BF8779006FBCF4 /* FulfillButtonTableViewCell.xib in Resources */,
				45C8B2672316AB460002FA77 /* BillingAddressTableViewCell.xib in Resources */,
				B557652D20F6827900185843 /* StoreTableViewCell.xib in Resources */,
				7493BB8F2149852A003071A9 /* TopPerformersHeaderView.xib in Resources */,
				CE21B3E120FFC59700A259D5 /* ProductDetailsTableViewCell.xib in Resources */,
				CE35F11C2343F3B1007B2A6B /* TwoColumnHeadlineFootnoteTableViewCell.xib in Resources */,
				451A04E72386CE8700E368C9 /* ProductImagesHeaderTableViewCell.xib in Resources */,
				CE85FD5320F677770080B73E /* Dashboard.storyboard in Resources */,
				B56DB3CF2049BFAA00D4AA8E /* Main.storyboard in Resources */,
				CE21B3D820FE669A00A259D5 /* BasicTableViewCell.xib in Resources */,
				74334F37214AB130006D6AC5 /* ProductTableViewCell.xib in Resources */,
				CE1EC8C820B478B6009762BF /* TwoColumnLabelView.xib in Resources */,
				CE855365209BA6A700938BDC /* CustomerInfoTableViewCell.xib in Resources */,
				74F9E9CD214C036400A3F2D2 /* NoPeriodDataTableViewCell.xib in Resources */,
				D83F5931225B269C00626E75 /* DatePickerTableViewCell.xib in Resources */,
			);
			runOnlyForDeploymentPostprocessing = 0;
		};
		B56DB3DB2049BFAA00D4AA8E /* Resources */ = {
			isa = PBXResourcesBuildPhase;
			buildActionMask = 2147483647;
			files = (
				9379E1A5225536AD006A6BE4 /* TestAssets.xcassets in Resources */,
				9379E1A32255365F006A6BE4 /* TestingMode.storyboard in Resources */,
				B5F571A921BEECA50010D1B8 /* Responses in Resources */,
			);
			runOnlyForDeploymentPostprocessing = 0;
		};
/* End PBXResourcesBuildPhase section */

/* Begin PBXShellScriptBuildPhase section */
		8D8E4AE002344B3131D3EB29 /* [CP] Copy Pods Resources */ = {
			isa = PBXShellScriptBuildPhase;
			buildActionMask = 2147483647;
			files = (
			);
			inputPaths = (
				"${PODS_ROOT}/Target Support Files/Pods-WooCommerce/Pods-WooCommerce-resources.sh",
				"${PODS_ROOT}/GoogleSignIn/Resources/GoogleSignIn.bundle",
				"${PODS_CONFIGURATION_BUILD_DIR}/WordPressAuthenticator/WordPressAuthenticatorResources.bundle",
			);
			name = "[CP] Copy Pods Resources";
			outputPaths = (
				"${TARGET_BUILD_DIR}/${UNLOCALIZED_RESOURCES_FOLDER_PATH}/GoogleSignIn.bundle",
				"${TARGET_BUILD_DIR}/${UNLOCALIZED_RESOURCES_FOLDER_PATH}/WordPressAuthenticatorResources.bundle",
			);
			runOnlyForDeploymentPostprocessing = 0;
			shellPath = /bin/sh;
			shellScript = "\"${PODS_ROOT}/Target Support Files/Pods-WooCommerce/Pods-WooCommerce-resources.sh\"\n";
			showEnvVarsInLog = 0;
		};
		91990E72B3E1D58AC13D7628 /* [CP] Check Pods Manifest.lock */ = {
			isa = PBXShellScriptBuildPhase;
			buildActionMask = 2147483647;
			files = (
			);
			inputPaths = (
				"${PODS_PODFILE_DIR_PATH}/Podfile.lock",
				"${PODS_ROOT}/Manifest.lock",
			);
			name = "[CP] Check Pods Manifest.lock";
			outputPaths = (
				"$(DERIVED_FILE_DIR)/Pods-WooCommerce-checkManifestLockResult.txt",
			);
			runOnlyForDeploymentPostprocessing = 0;
			shellPath = /bin/sh;
			shellScript = "diff \"${PODS_PODFILE_DIR_PATH}/Podfile.lock\" \"${PODS_ROOT}/Manifest.lock\" > /dev/null\nif [ $? != 0 ] ; then\n    # print error to STDERR\n    echo \"error: The sandbox is not in sync with the Podfile.lock. Run 'pod install' or update your CocoaPods installation.\" >&2\n    exit 1\nfi\n# This output is used by Xcode 'outputs' to avoid re-running this script phase.\necho \"SUCCESS\" > \"${SCRIPT_OUTPUT_FILE_0}\"\n";
			showEnvVarsInLog = 0;
		};
		B55D4C1320B612FE00D7A50F /* ShellScript */ = {
			isa = PBXShellScriptBuildPhase;
			buildActionMask = 2147483647;
			files = (
			);
			inputPaths = (
				"$(SRCROOT)/Credentials/replace_secrets.rb",
				"$(SRCROOT)/Credentials/ApiCredentials.tpl",
				"$(SRCROOT)/Credentials/InfoPlist.tpl",
				"$(SRCROOT)/../.configure-files/woo_app_credentials.json",
				"$(SRCROOT)/Credentials/Templates/APICredentials-Template.swift",
				"$(SRCROOT)/Credentials/Templates/InfoPlist-Template.h",
			);
			outputPaths = (
				"$(SRCROOT)/DerivedSources/ApiCredentials.swift",
				"$(SRCROOT)/DerivedSources/InfoPlist.h",
			);
			runOnlyForDeploymentPostprocessing = 0;
			shellPath = /bin/sh;
			shellScript = "$SRCROOT/../Scripts/build-phases/generate-credentials.sh\n";
		};
		B7A94351C1ADC31EA528B895 /* [CP] Embed Pods Frameworks */ = {
			isa = PBXShellScriptBuildPhase;
			buildActionMask = 2147483647;
			files = (
			);
			inputPaths = (
				"${PODS_ROOT}/Target Support Files/Pods-WooCommerce/Pods-WooCommerce-frameworks.sh",
				"${BUILT_PRODUCTS_DIR}/1PasswordExtension/OnePasswordExtension.framework",
				"${BUILT_PRODUCTS_DIR}/Alamofire/Alamofire.framework",
				"${BUILT_PRODUCTS_DIR}/Automattic-Tracks-iOS/AutomatticTracks.framework",
				"${BUILT_PRODUCTS_DIR}/Charts/Charts.framework",
				"${BUILT_PRODUCTS_DIR}/CocoaLumberjack/CocoaLumberjack.framework",
				"${BUILT_PRODUCTS_DIR}/FormatterKit/FormatterKit.framework",
				"${BUILT_PRODUCTS_DIR}/GTMSessionFetcher/GTMSessionFetcher.framework",
				"${BUILT_PRODUCTS_DIR}/GoogleToolboxForMac/GoogleToolboxForMac.framework",
				"${BUILT_PRODUCTS_DIR}/Gridicons/Gridicons.framework",
				"${BUILT_PRODUCTS_DIR}/KeychainAccess/KeychainAccess.framework",
				"${BUILT_PRODUCTS_DIR}/Kingfisher/Kingfisher.framework",
				"${BUILT_PRODUCTS_DIR}/NSObject-SafeExpectations/NSObject_SafeExpectations.framework",
				"${BUILT_PRODUCTS_DIR}/NSURL+IDN/NSURL_IDN.framework",
				"${BUILT_PRODUCTS_DIR}/Reachability/Reachability.framework",
				"${BUILT_PRODUCTS_DIR}/SVProgressHUD/SVProgressHUD.framework",
				"${BUILT_PRODUCTS_DIR}/Sentry/Sentry.framework",
				"${BUILT_PRODUCTS_DIR}/UIDeviceIdentifier/UIDeviceIdentifier.framework",
				"${BUILT_PRODUCTS_DIR}/WordPress-Aztec-iOS/Aztec.framework",
				"${BUILT_PRODUCTS_DIR}/WordPress-Editor-iOS/WordPressEditor.framework",
				"${BUILT_PRODUCTS_DIR}/WordPressKit/WordPressKit.framework",
				"${BUILT_PRODUCTS_DIR}/WordPressShared/WordPressShared.framework",
				"${BUILT_PRODUCTS_DIR}/WordPressUI/WordPressUI.framework",
				"${BUILT_PRODUCTS_DIR}/Wormholy/Wormholy.framework",
				"${BUILT_PRODUCTS_DIR}/XLPagerTabStrip/XLPagerTabStrip.framework",
				"${PODS_ROOT}/ZendeskSDK/ZendeskSDK/5.1/ZendeskCoreSDK.framework",
				"${PODS_ROOT}/ZendeskSDK/ZendeskSDK/5.1/ZendeskProviderSDK.framework",
				"${PODS_ROOT}/ZendeskSDK/ZendeskSDK/5.1/ZendeskSDK.framework",
				"${PODS_ROOT}/ZendeskSDK/ZendeskSDK/5.1/CommonUISDK.framework",
				"${BUILT_PRODUCTS_DIR}/lottie-ios/Lottie.framework",
				"${BUILT_PRODUCTS_DIR}/wpxmlrpc/wpxmlrpc.framework",
			);
			name = "[CP] Embed Pods Frameworks";
			outputPaths = (
				"${TARGET_BUILD_DIR}/${FRAMEWORKS_FOLDER_PATH}/OnePasswordExtension.framework",
				"${TARGET_BUILD_DIR}/${FRAMEWORKS_FOLDER_PATH}/Alamofire.framework",
				"${TARGET_BUILD_DIR}/${FRAMEWORKS_FOLDER_PATH}/AutomatticTracks.framework",
				"${TARGET_BUILD_DIR}/${FRAMEWORKS_FOLDER_PATH}/Charts.framework",
				"${TARGET_BUILD_DIR}/${FRAMEWORKS_FOLDER_PATH}/CocoaLumberjack.framework",
				"${TARGET_BUILD_DIR}/${FRAMEWORKS_FOLDER_PATH}/FormatterKit.framework",
				"${TARGET_BUILD_DIR}/${FRAMEWORKS_FOLDER_PATH}/GTMSessionFetcher.framework",
				"${TARGET_BUILD_DIR}/${FRAMEWORKS_FOLDER_PATH}/GoogleToolboxForMac.framework",
				"${TARGET_BUILD_DIR}/${FRAMEWORKS_FOLDER_PATH}/Gridicons.framework",
				"${TARGET_BUILD_DIR}/${FRAMEWORKS_FOLDER_PATH}/KeychainAccess.framework",
				"${TARGET_BUILD_DIR}/${FRAMEWORKS_FOLDER_PATH}/Kingfisher.framework",
				"${TARGET_BUILD_DIR}/${FRAMEWORKS_FOLDER_PATH}/NSObject_SafeExpectations.framework",
				"${TARGET_BUILD_DIR}/${FRAMEWORKS_FOLDER_PATH}/NSURL_IDN.framework",
				"${TARGET_BUILD_DIR}/${FRAMEWORKS_FOLDER_PATH}/Reachability.framework",
				"${TARGET_BUILD_DIR}/${FRAMEWORKS_FOLDER_PATH}/SVProgressHUD.framework",
				"${TARGET_BUILD_DIR}/${FRAMEWORKS_FOLDER_PATH}/Sentry.framework",
				"${TARGET_BUILD_DIR}/${FRAMEWORKS_FOLDER_PATH}/UIDeviceIdentifier.framework",
				"${TARGET_BUILD_DIR}/${FRAMEWORKS_FOLDER_PATH}/Aztec.framework",
				"${TARGET_BUILD_DIR}/${FRAMEWORKS_FOLDER_PATH}/WordPressEditor.framework",
				"${TARGET_BUILD_DIR}/${FRAMEWORKS_FOLDER_PATH}/WordPressKit.framework",
				"${TARGET_BUILD_DIR}/${FRAMEWORKS_FOLDER_PATH}/WordPressShared.framework",
				"${TARGET_BUILD_DIR}/${FRAMEWORKS_FOLDER_PATH}/WordPressUI.framework",
				"${TARGET_BUILD_DIR}/${FRAMEWORKS_FOLDER_PATH}/Wormholy.framework",
				"${TARGET_BUILD_DIR}/${FRAMEWORKS_FOLDER_PATH}/XLPagerTabStrip.framework",
				"${TARGET_BUILD_DIR}/${FRAMEWORKS_FOLDER_PATH}/ZendeskCoreSDK.framework",
				"${TARGET_BUILD_DIR}/${FRAMEWORKS_FOLDER_PATH}/ZendeskProviderSDK.framework",
				"${TARGET_BUILD_DIR}/${FRAMEWORKS_FOLDER_PATH}/ZendeskSDK.framework",
				"${TARGET_BUILD_DIR}/${FRAMEWORKS_FOLDER_PATH}/CommonUISDK.framework",
				"${TARGET_BUILD_DIR}/${FRAMEWORKS_FOLDER_PATH}/Lottie.framework",
				"${TARGET_BUILD_DIR}/${FRAMEWORKS_FOLDER_PATH}/wpxmlrpc.framework",
			);
			runOnlyForDeploymentPostprocessing = 0;
			shellPath = /bin/sh;
			shellScript = "\"${PODS_ROOT}/Target Support Files/Pods-WooCommerce/Pods-WooCommerce-frameworks.sh\"\n";
			showEnvVarsInLog = 0;
		};
		CE1445302188ED0300A991D8 /* Zendesk Strip Frameworks */ = {
			isa = PBXShellScriptBuildPhase;
			buildActionMask = 2147483647;
			files = (
			);
			inputPaths = (
			);
			name = "Zendesk Strip Frameworks";
			outputPaths = (
			);
			runOnlyForDeploymentPostprocessing = 0;
			shellPath = /bin/sh;
			shellScript = "# Per Zendesk documentation (https://developer.zendesk.com/embeddables/docs/ios_support_sdk/sdk_add#adding-the-sdk-with-cocoapods):\n# This script should be the last step in your projects \"Build Phases\".\n# This step is required to work around an App store submission bug when archiving universal binaries.\n\nbash \"${BUILT_PRODUCTS_DIR}/${FRAMEWORKS_FOLDER_PATH}/ZendeskCoreSDK.framework/strip-frameworks.sh\"\n";
		};
		E8FC62641D61F33F705BC760 /* [CP] Check Pods Manifest.lock */ = {
			isa = PBXShellScriptBuildPhase;
			buildActionMask = 2147483647;
			files = (
			);
			inputPaths = (
				"${PODS_PODFILE_DIR_PATH}/Podfile.lock",
				"${PODS_ROOT}/Manifest.lock",
			);
			name = "[CP] Check Pods Manifest.lock";
			outputPaths = (
				"$(DERIVED_FILE_DIR)/Pods-WooCommerceTests-checkManifestLockResult.txt",
			);
			runOnlyForDeploymentPostprocessing = 0;
			shellPath = /bin/sh;
			shellScript = "diff \"${PODS_PODFILE_DIR_PATH}/Podfile.lock\" \"${PODS_ROOT}/Manifest.lock\" > /dev/null\nif [ $? != 0 ] ; then\n    # print error to STDERR\n    echo \"error: The sandbox is not in sync with the Podfile.lock. Run 'pod install' or update your CocoaPods installation.\" >&2\n    exit 1\nfi\n# This output is used by Xcode 'outputs' to avoid re-running this script phase.\necho \"SUCCESS\" > \"${SCRIPT_OUTPUT_FILE_0}\"\n";
			showEnvVarsInLog = 0;
		};
/* End PBXShellScriptBuildPhase section */

/* Begin PBXSourcesBuildPhase section */
		B56DB3C22049BFAA00D4AA8E /* Sources */ = {
			isa = PBXSourcesBuildPhase;
			buildActionMask = 2147483647;
			files = (
				B5F571A421BEC90D0010D1B8 /* NoteDetailsHeaderPlainTableViewCell.swift in Sources */,
				D817585E22BB5E8700289CFE /* OrderEmailComposer.swift in Sources */,
				024DF3092372CA00006658FE /* EditorViewProperties.swift in Sources */,
				CE85535D209B5BB700938BDC /* OrderDetailsViewModel.swift in Sources */,
				CE21B3E020FFC59700A259D5 /* ProductDetailsTableViewCell.swift in Sources */,
				B509FED121C041DF000076A9 /* Locale+Woo.swift in Sources */,
				B5DB01B52114AB2D00A4F797 /* CrashLogging.swift in Sources */,
				024DF31E23743045006658FE /* TextList+AztecFormatting.swift in Sources */,
				0260F40123224E8100EDA10A /* ProductsViewController.swift in Sources */,
				02D45647231CB1FB008CF0A9 /* UIImage+Dot.swift in Sources */,
				7459A6C621B0680300F83A78 /* RequirementsChecker.swift in Sources */,
				CE1D5A55228A0AD200DF3715 /* TwoColumnTableViewCell.swift in Sources */,
				74460D4222289C7A00D7316A /* StorePickerCoordinator.swift in Sources */,
				CE15524A21FFB10100EAA690 /* ApplicationLogViewController.swift in Sources */,
				B59D49CD219B587E006BF0AD /* UILabel+OrderStatus.swift in Sources */,
				02913E9723A774E600707A0C /* DecimalInputFormatter.swift in Sources */,
				0216271E2375044D000208D2 /* AztecFormatBar+Update.swift in Sources */,
				026CF63A237E9ABE009563D4 /* ProductVariationsViewController.swift in Sources */,
				CE32B11A20BF8E32006FBCF4 /* UIButton+Helpers.swift in Sources */,
				CE0F17D222A8308900964A63 /* FancyAlertController+PurchaseNote.swift in Sources */,
				B59D1EEA2190AE96009D1978 /* StorageNote+Woo.swift in Sources */,
				024DF3072372C18D006658FE /* AztecUIConfigurator.swift in Sources */,
				020BE74823B05CF2007FE54C /* ProductInventoryEditableData.swift in Sources */,
				0285BF7022FBD91C003A2525 /* TopPerformersSectionHeaderView.swift in Sources */,
				D8736B5322EF4F5900A14A29 /* NotificationsBadgeController.swift in Sources */,
				B541B220218A007C008FE7C1 /* NSMutableParagraphStyle+Helpers.swift in Sources */,
				45AE582C230D9D35001901E3 /* OrderNoteHeaderTableViewCell.swift in Sources */,
				CE583A0B2107937F00D73C1C /* TextViewTableViewCell.swift in Sources */,
				B557652B20F681E800185843 /* StoreTableViewCell.swift in Sources */,
				D8C11A4E22DD235F00D4A88D /* OrderDetailsResultsControllers.swift in Sources */,
				D8C251D9230D256F00F49782 /* NoticePresenter.swift in Sources */,
				74460D4022289B7600D7316A /* Coordinator.swift in Sources */,
				B57C743D20F5493300EEFC87 /* AccountHeaderView.swift in Sources */,
				D8C251D2230CA90200F49782 /* StoresManager.swift in Sources */,
				024DF31F23743045006658FE /* Header+AztecFormatting.swift in Sources */,
				CE7E780E23AAE96F00BC5C54 /* OrderItemRefundViewModel.swift in Sources */,
				B50911312049E27A007D25DC /* OrdersViewController.swift in Sources */,
				B5A8F8AD20B88D9900D211DE /* LoginPrologueViewController.swift in Sources */,
				B5D1AFC620BC7B7300DB0E8C /* StorePickerViewController.swift in Sources */,
				0240B3AC230A910C000A866C /* StoreStatsV4ChartAxisHelper.swift in Sources */,
				74D0A5302139CF1300E2919F /* String+Helpers.swift in Sources */,
				7435E58E21C0151B00216F0F /* OrderNote+Woo.swift in Sources */,
				451A04F42386F7C900E368C9 /* AddProductImageCollectionViewCell.swift in Sources */,
				D843D5CB22437E59001BFA55 /* TitleAndEditableValueTableViewCell.swift in Sources */,
				025B1748237A92D800C780B4 /* ProductFormSection+ReusableTableRow.swift in Sources */,
				B5A8F8A920B84D3F00D211DE /* ApiCredentials.swift in Sources */,
				02305352237454C700487A64 /* AztecHorizontalRulerFormatBarCommand.swift in Sources */,
				B5DBF3C520E148E000B53AED /* DeauthenticatedState.swift in Sources */,
				021E2A1A23AA07F800B1DE07 /* Product+InventorySettingsViewModels.swift in Sources */,
				CE2A9FC623BFFADE002BEC1C /* RefundedProductsViewModel.swift in Sources */,
				02E4FD7A230688BA0049610C /* OrderStatsV4Interval+Chart.swift in Sources */,
				0262DA5823A23AC80029AF30 /* ProductShippingSettingsViewController.swift in Sources */,
				748C7782211E294000814F2C /* Double+Woo.swift in Sources */,
				D8915DC32372C9EF00F63762 /* UIColor+ColorStudio.swift in Sources */,
				024DF31623742BB6006658FE /* AztecStrikethroughFormatBarCommand.swift in Sources */,
				D817586222BB64C300289CFE /* OrderDetailsNotices.swift in Sources */,
				0282DD94233C9465006A5FDB /* SearchUICommand.swift in Sources */,
				028BAC4722F3B550008BB4AF /* StatsTimeRangeV4+UI.swift in Sources */,
				024DF32123744798006658FE /* AztecFormatBarCommandCoordinator.swift in Sources */,
				B5AA7B3F20ED81C2004DA14F /* UserDefaults+Woo.swift in Sources */,
				0274C25423162FB200EF1E40 /* DashboardTopBannerFactory.swift in Sources */,
				B58B4AB22108F01700076FDD /* NoticeView.swift in Sources */,
				B59D1EE321907C7B009D1978 /* NSAttributedString+Helpers.swift in Sources */,
				74B5713621CD7604008F9B8E /* SharingHelper.swift in Sources */,
				D8149F532251CFE60006A245 /* EditableOrderTrackingTableViewCell.swift in Sources */,
				024DF30B23742297006658FE /* AztecFormatBarCommand.swift in Sources */,
				028BAC4222F30B05008BB4AF /* StoreStatsV4PeriodViewController.swift in Sources */,
				740987B321B87760000E4C80 /* FancyAnimatedButton+Woo.swift in Sources */,
				B511ED27218A660E005787DC /* StringDescriptor.swift in Sources */,
				B5F355EF21CD500200A7077A /* SearchViewController.swift in Sources */,
				B55D4C2720B717C000D7A50F /* UserAgent.swift in Sources */,
				451A04EC2386D2B300E368C9 /* ProductImagesCollectionViewDataSource.swift in Sources */,
				D8C2A28823190B2300F503E9 /* StorageProductReview+Woo.swift in Sources */,
				02784A03238B8BC800BDD6A8 /* UIView+Border.swift in Sources */,
				CE1CCB402056F21C000EE3AC /* Style.swift in Sources */,
				02E6B97823853D81000A36F0 /* SettingTitleAndValueTableViewCell.swift in Sources */,
				D85B8333222FABD1002168F3 /* StatusListTableViewCell.swift in Sources */,
				CE22E3F72170E23C005A6BEF /* PrivacySettingsViewController.swift in Sources */,
				B58B4AB32108F01700076FDD /* DefaultNoticePresenter.swift in Sources */,
				CE21B3D720FE669A00A259D5 /* BasicTableViewCell.swift in Sources */,
				451A04EA2386D28300E368C9 /* ProductImagesViewModel.swift in Sources */,
				D843D5D92248EE91001BFA55 /* ManualTrackingViewModel.swift in Sources */,
				B57B678A2107546E00AF8905 /* Address+Woo.swift in Sources */,
				747AA0892107CEC60047A89B /* AnalyticsProvider.swift in Sources */,
				B5DBF3CB20E149CC00B53AED /* AuthenticatedState.swift in Sources */,
				B53B3F39219C817800DF1EB6 /* UIStoryboard+Woo.swift in Sources */,
				021E2A1723A9FE5A00B1DE07 /* ProductInventorySettingsViewController.swift in Sources */,
				020F41E823176F8E00776C4D /* TopBannerPresenter.swift in Sources */,
				02F4F50B237AEB8A00E13A9C /* ProductFormTableViewDataSource.swift in Sources */,
				B57C5C9621B80E5500FF82B2 /* Dictionary+Woo.swift in Sources */,
				CE27257F21925AE8002B22EB /* ValueOneTableViewCell.swift in Sources */,
				028296EC237D28B600E84012 /* TextViewViewController.swift in Sources */,
				024DF3052372ADCD006658FE /* KeyboardScrollable.swift in Sources */,
				0290E27A238E590500B5C466 /* ListSelectorViewProperties.swift in Sources */,
				B555530F21B57DE700449E71 /* ApplicationAdapter.swift in Sources */,
				029D444E22F141CD00DEFA8A /* DashboardStatsV3ViewController.swift in Sources */,
				747AA08B2107CF8D0047A89B /* TracksProvider.swift in Sources */,
				CE1EC8F120B8A408009762BF /* OrderNoteTableViewCell.swift in Sources */,
				D8C11A5E22E2440400D4A88D /* OrderPaymentDetailsViewModel.swift in Sources */,
				0282DD9A233CA32D006A5FDB /* OrderSearchCellViewModel.swift in Sources */,
				021E2A1E23AA24C600B1DE07 /* StringInputFormatter.swift in Sources */,
				D8D15F83230A17A000D48B3F /* ServiceLocator.swift in Sources */,
				CE583A0421076C0100D73C1C /* NewNoteViewController.swift in Sources */,
				02FE89CB231FB36600E85EF8 /* DefaultFeatureFlagService.swift in Sources */,
				D843D5D322485009001BFA55 /* ShipmentProvidersViewController.swift in Sources */,
				02482A8E237BEAE9007E73ED /* AztecLinkFormatBarCommand.swift in Sources */,
				02162729237965E8000208D2 /* ProductFormTableViewModel.swift in Sources */,
				CE2A9FBF23BFB1BE002BEC1C /* LedgerTableViewCell.swift in Sources */,
				B58B4AC02108FF6100076FDD /* Array+Helpers.swift in Sources */,
				B5A56BF0219F2CE90065A902 /* VerticalButton.swift in Sources */,
				748C7780211E18A600814F2C /* OrderStats+Woo.swift in Sources */,
				D831E2DC230E0558000037D0 /* Authentication.swift in Sources */,
				024A543422BA6F8F00F4F38E /* DeveloperEmailChecker.swift in Sources */,
				0202B6922387AB0C00F3EBE0 /* WooTab+Tag.swift in Sources */,
				D8736B5A22F07D7100A14A29 /* MainTabViewModel.swift in Sources */,
				CE4DA5C621DD755E00074607 /* CurrencyFormatter.swift in Sources */,
				451A04E62386CE8700E368C9 /* ProductImagesHeaderTableViewCell.swift in Sources */,
				B59C09D92188CBB100AB41D6 /* Array+Notes.swift in Sources */,
				D85136C1231E09C300DD0539 /* ReviewsDataSource.swift in Sources */,
				CE1AFE622200B1BD00432745 /* ApplicationLogDetailViewController.swift in Sources */,
				CE4DDB7B20DD312400D32EC8 /* DateFormatter+Helpers.swift in Sources */,
				B50911322049E27A007D25DC /* SettingsViewController.swift in Sources */,
				0227958D237A51F300787C63 /* OptionsTableViewController+Styles.swift in Sources */,
				B541B226218A412C008FE7C1 /* UIFont+Woo.swift in Sources */,
				B59D1EEC2190B08B009D1978 /* Age.swift in Sources */,
				CE22709B228F362600C0626C /* ProductDetailsViewModel.swift in Sources */,
				CE27257C21924A8C002B22EB /* HelpAndSupportViewController.swift in Sources */,
				025B174A237AA49D00C780B4 /* Product+ProductForm.swift in Sources */,
				B57C744720F55BC800EEFC87 /* UIView+Helpers.swift in Sources */,
				B5A82EE221025C450053ADC8 /* FulfillViewController.swift in Sources */,
				B55D4C0620B6027200D7A50F /* AuthenticationManager.swift in Sources */,
				451A04F02386F7B500E368C9 /* ProductImageCollectionViewCell.swift in Sources */,
				02695770237281A9001BA0BF /* AztecTextViewAttachmentHandler.swift in Sources */,
				CE5F462C23AACBC4006B1A5C /* RefundDetailsResultController.swift in Sources */,
				0230535B2374FB6800487A64 /* AztecSourceCodeFormatBarCommand.swift in Sources */,
				B57C5C9221B80E3C00FF82B2 /* APNSDevice+Woo.swift in Sources */,
				D8CD710F237A49DB007148B9 /* UIColor+SemanticColors.swift in Sources */,
				020F41E523163C0100776C4D /* TopBannerViewModel.swift in Sources */,
				B541B2172189EED4008FE7C1 /* NSMutableAttributedString+Helpers.swift in Sources */,
				B586906621A5F4B1001F1EFC /* UINavigationController+Woo.swift in Sources */,
				45FBDF3A238D3F8B00127F77 /* ExtendedAddProductImageCollectionViewCell.swift in Sources */,
				02C0CD2A23B5BB1C00F880B1 /* ImageService.swift in Sources */,
				02482A8B237BE8C7007E73ED /* LinkSettingsViewController.swift in Sources */,
				CE227097228F152400C0626C /* WooBasicTableViewCell.swift in Sources */,
				45B9C64323A91CB6007FC4C5 /* PriceInputFormatter.swift in Sources */,
				B5FD111621D3F13700560344 /* BordersView.swift in Sources */,
				0262DA5B23A244830029AF30 /* Product+ShippingSettingsViewModels.swift in Sources */,
				0216272B2379662C000208D2 /* DefaultProductFormTableViewModel.swift in Sources */,
				D8736B7522F1FE1600A14A29 /* BadgeLabel.swift in Sources */,
				B5F8B7E02194759100DAB7E2 /* ReviewDetailsViewController.swift in Sources */,
				0262DA5323A238460029AF30 /* UnitInputTableViewCell.swift in Sources */,
				02E4FD7C2306A04C0049610C /* StatsTimeRangeBarView.swift in Sources */,
				020B2F9423BDDBDC00BD79AD /* ProductUpdateError+UI.swift in Sources */,
				CE85FD5A20F7A7640080B73E /* TableFooterView.swift in Sources */,
				74334F36214AB130006D6AC5 /* ProductTableViewCell.swift in Sources */,
				024DF31B23742E1C006658FE /* FormatBarItemViewProperties.swift in Sources */,
				022BF7FD23B9D708000A1DFB /* InProgressViewController.swift in Sources */,
				D82DFB4A225F22D400EFE2CB /* UISearchBar+Appearance.swift in Sources */,
				7441E1D221503F77004E6ECE /* IntrinsicTableView.swift in Sources */,
				B517EA1D218B41F200730EC4 /* String+Woo.swift in Sources */,
				024DF31223742B18006658FE /* AztecItalicFormatBarCommand.swift in Sources */,
				D83F5933225B2EB900626E75 /* ManualTrackingViewController.swift in Sources */,
				B57C744A20F5649300EEFC87 /* EmptyStoresTableViewCell.swift in Sources */,
				B56DB3CA2049BFAA00D4AA8E /* AppDelegate.swift in Sources */,
				02279586237A50C900787C63 /* AztecUnorderedListFormatBarCommand.swift in Sources */,
				B5A82EE7210263460053ADC8 /* UIViewController+Helpers.swift in Sources */,
				CE1F512B206985DF00C6C810 /* PaddedLabel.swift in Sources */,
				7421344A210A323C00C13890 /* WooAnalyticsStat.swift in Sources */,
				02404ED82314BF8A00FF1170 /* StatsV3ToV4BannerActionHandler.swift in Sources */,
				02305353237454C700487A64 /* AztecInsertMoreFormatBarCommand.swift in Sources */,
				B5D6DC54214802740003E48A /* SyncCoordinator.swift in Sources */,
				B57C5C9421B80E4700FF82B2 /* Data+Woo.swift in Sources */,
				CE22E3FB21714776005A6BEF /* TopLeftImageTableViewCell.swift in Sources */,
				B554E17B2152F27200F31188 /* UILabel+Appearance.swift in Sources */,
				020B2F8F23BD9F1F00BD79AD /* IntegerInputFormatter.swift in Sources */,
				7441EBC9226A71AA008BF83D /* TitleBodyTableViewCell.swift in Sources */,
				B541B21C2189F3D8008FE7C1 /* StringStyles.swift in Sources */,
				B58B4AB82108F14700076FDD /* NoticeNotificationInfo.swift in Sources */,
				CE24BCD8212F25D4001CD12E /* StorageOrder+Woo.swift in Sources */,
				D8C2A28623189C6300F503E9 /* ReviewsViewController.swift in Sources */,
				02820F3422C257B700DE0D37 /* UITableView+HeaderFooterHelpers.swift in Sources */,
				D8C2A291231BD0FD00F503E9 /* DefaultReviewsDataSource.swift in Sources */,
				CE855366209BA6A700938BDC /* CustomerInfoTableViewCell.swift in Sources */,
				CE35F11B2343F3B1007B2A6B /* TwoColumnHeadlineFootnoteTableViewCell.swift in Sources */,
				D8C251DB230D288A00F49782 /* PushNotesManager.swift in Sources */,
				748D34E12148291E00E21A2F /* TopPerformerDataViewController.swift in Sources */,
				0202B68D23876BC100F3EBE0 /* ProductsTabProductViewModel+ProductVariation.swift in Sources */,
				B5A8532220BDBFAF00FAAB4D /* CircularImageView.swift in Sources */,
				CE1F51252064179A00C6C810 /* UILabel+Helpers.swift in Sources */,
				0219B03723964527007DCD5E /* PaginatedProductShippingClassListSelectorDataSource.swift in Sources */,
				024DF31923742C3F006658FE /* AztecFormatBarFactory.swift in Sources */,
				B5A56BF3219F46470065A902 /* UIButton+Animations.swift in Sources */,
				B54FBE552111F70700390F57 /* ResultsController+UIKit.swift in Sources */,
				CE2409F1215D12D30091F887 /* WooNavigationController.swift in Sources */,
				74F9E9CE214C036400A3F2D2 /* NoPeriodDataTableViewCell.swift in Sources */,
				B50911302049E27A007D25DC /* DashboardViewController.swift in Sources */,
				933A27372222354600C2143A /* Logging.swift in Sources */,
				0290E26F238E3CE400B5C466 /* ListSelectorViewController.swift in Sources */,
				B5D1AFB820BC510200DB0E8C /* UIImage+Woo.swift in Sources */,
				B5980A6121AC878900EBF596 /* UIDevice+Woo.swift in Sources */,
				02404EDC2314CD3600FF1170 /* StatsV4ToV3BannerActionHandler.swift in Sources */,
				B517EA18218B232700730EC4 /* StringFormatter+Notes.swift in Sources */,
				CE583A072107849F00D73C1C /* SwitchTableViewCell.swift in Sources */,
				D8149F562251EE300006A245 /* UITextField+Helpers.swift in Sources */,
				D831E2E0230E0BA7000037D0 /* Logs.swift in Sources */,
				02B296A722FA6DB500FD7A4C /* Date+StartAndEnd.swift in Sources */,
				D81D9228222E7F0800FFA585 /* OrderStatusListViewController.swift in Sources */,
				CEE006082077D14C0079161F /* OrderDetailsViewController.swift in Sources */,
				B58B4AB62108F11C00076FDD /* Notice.swift in Sources */,
				CE4296B920A5E9E400B2AFBD /* CNContact+Helpers.swift in Sources */,
				02404EDA2314C36300FF1170 /* StatsVersionStateCoordinator.swift in Sources */,
				CEE006052077D1280079161F /* SummaryTableViewCell.swift in Sources */,
				74A33D8021C3F234009E25DE /* LicensesViewController.swift in Sources */,
				CE1F51272064345B00C6C810 /* UIColor+Helpers.swift in Sources */,
				934CB123224EAB150005CCB9 /* main.swift in Sources */,
				02F4F50F237AFC1E00E13A9C /* ImageAndTitleAndTextTableViewCell.swift in Sources */,
				021E2A1C23AA0DD100B1DE07 /* ProductBackordersSettingListSelectorDataSource.swift in Sources */,
				45C8B2582313FA570002FA77 /* CustomerNoteTableViewCell.swift in Sources */,
				7493BB8E2149852A003071A9 /* TopPerformersHeaderView.swift in Sources */,
				D88CA756237CE515005D2F44 /* UITabBar+Appearance.swift in Sources */,
				CE1EC8CA20B479F1009762BF /* TwoColumnLabelView.swift in Sources */,
				D83C12A022250BF0004CA04C /* OrderTrackingTableViewCell.swift in Sources */,
				CE21B3DD20FF9BC200A259D5 /* ProductListViewController.swift in Sources */,
				D83F5930225B269C00626E75 /* DatePickerTableViewCell.swift in Sources */,
				0272C00322EE9C3200D7CA2C /* AsyncDictionary.swift in Sources */,
				028BAC3D22F2DECE008BB4AF /* StoreStatsAndTopPerformersViewController.swift in Sources */,
				CE2A9FCC23C4E637002BEC1C /* RefundedProductsViewController.swift in Sources */,
				B59D1EDF219072CC009D1978 /* ProductReviewTableViewCell.swift in Sources */,
				020DD48A23229495005822B1 /* ProductsTabProductTableViewCell.swift in Sources */,
				74AAF6A5212A04A900C612B0 /* ChartMarker.swift in Sources */,
				CE32B11520BF8779006FBCF4 /* FulfillButtonTableViewCell.swift in Sources */,
				025FDD3223717D2900824006 /* EditorFactory.swift in Sources */,
				45D1CF4723BAC89A00945A36 /* ProductTaxStatusListSelectorDataSource.swift in Sources */,
				453DBF9023882814006762A5 /* ProductImagesFlowLayout.swift in Sources */,
				024DF30E23742A70006658FE /* AztecBoldFormatBarCommand.swift in Sources */,
				02396251239948470096F34C /* UIImage+TintColor.swift in Sources */,
				0290E275238E4F8100B5C466 /* PaginatedListSelectorViewController.swift in Sources */,
				020DD48F232392C9005822B1 /* UIViewController+AppReview.swift in Sources */,
				CE263DE8206ACE3E0015A693 /* MainTabBarController.swift in Sources */,
				CE14452E2188C11700A991D8 /* ZendeskManager.swift in Sources */,
				B5BE75DB213F1D1E00909A14 /* OverlayMessageView.swift in Sources */,
				02D4564C231D05E2008CF0A9 /* BetaFeaturesViewController.swift in Sources */,
				CE37C04422984E81008DCB39 /* PickListTableViewCell.swift in Sources */,
				020DD48D2322A617005822B1 /* ProductsTabProductViewModel.swift in Sources */,
				B5A56BF5219F5AB20065A902 /* NSNotificationName+Woo.swift in Sources */,
				029B0F57234197B80010C1F3 /* ProductSearchUICommand.swift in Sources */,
				B555530D21B57DC300449E71 /* UserNotificationsCenterAdapter.swift in Sources */,
				45C8B2662316AB460002FA77 /* BillingAddressTableViewCell.swift in Sources */,
				B541B2152189EEA1008FE7C1 /* Scanner+Helpers.swift in Sources */,
				025FDD3423717D4900824006 /* AztecEditorViewController.swift in Sources */,
				CE5F462723AAC8C0006B1A5C /* RefundDetailsViewModel.swift in Sources */,
				453DBF8E2387F34A006762A5 /* UICollectionViewCell+Helpers.swift in Sources */,
				45B9C63E23A8E50D007FC4C5 /* ProductPriceSettingsViewController.swift in Sources */,
				45B9C64123A9139A007FC4C5 /* Product+PriceSettingsViewModels.swift in Sources */,
				743EDD9F214B05350039071B /* TopEarnerStatsItem+Woo.swift in Sources */,
				B5BBD6DE21B1703700E3207E /* PushNotificationsManager.swift in Sources */,
				CE1EC8EC20B8A3FF009762BF /* LeftImageTableViewCell.swift in Sources */,
				02ADC7D02398C8EB008D4BED /* UIColor+SystemColors.swift in Sources */,
				CE16177A21B7192A00B82A47 /* AuthenticationConstants.swift in Sources */,
				B5C3876421C41B9F006CE970 /* UIApplication+Woo.swift in Sources */,
				D85136B9231CED5800DD0539 /* ReviewAge.swift in Sources */,
				028BAC4022F2EFA5008BB4AF /* StoreStatsAndTopPerformersPeriodViewController.swift in Sources */,
				74EC34A8225FE69C004BBC2E /* ProductDetailsViewController.swift in Sources */,
				B554E1792152F20000F31188 /* UINavigationBar+Appearance.swift in Sources */,
				B55401692170D5E10067DC90 /* ChartPlaceholderView.swift in Sources */,
				02E4FD7E2306A8180049610C /* StatsTimeRangeBarViewModel.swift in Sources */,
				021FAFCF23556D2B00B99241 /* UIView+SubviewsAxis.swift in Sources */,
				B5290ED9219B3FA900A6AF7F /* Date+Woo.swift in Sources */,
				B57C744520F55BA600EEFC87 /* NSObject+Helpers.swift in Sources */,
				D817586022BB614A00289CFE /* OrderMessageComposer.swift in Sources */,
				0269576A23726304001BA0BF /* KeyboardFrameObserver.swift in Sources */,
				CEEC9B6421E7AB850055EEF0 /* AppRatingManager.swift in Sources */,
				020F41E623163C0100776C4D /* TopBannerView.swift in Sources */,
				B57C744E20F56E3800EEFC87 /* UITableViewCell+Helpers.swift in Sources */,
				CEEC9B5C21E79B3E0055EEF0 /* FeatureFlag.swift in Sources */,
				74036CC0211B882100E462C2 /* PeriodDataViewController.swift in Sources */,
				740382DB2267D94100A627F4 /* LargeImageTableViewCell.swift in Sources */,
				CE22709F2293052700C0626C /* WebviewHelper.swift in Sources */,
				744F00D221B582A9007EFA93 /* StarRatingView.swift in Sources */,
				0282DD96233C960C006A5FDB /* SearchResultCell.swift in Sources */,
				74AFF2EA211B9B1B0038153A /* StoreStatsViewController.swift in Sources */,
				029D444922F13F8A00DEFA8A /* DashboardUIFactory.swift in Sources */,
				D8C2A28F231BD00500F503E9 /* ReviewsViewModel.swift in Sources */,
				020BE74D23B1F5EB007FE54C /* TitleAndTextFieldTableViewCell.swift in Sources */,
				D81F2D37225F0D160084BF9C /* EmptyListMessageWithActionView.swift in Sources */,
				B55BC1F121A878A30011A0C0 /* String+HTML.swift in Sources */,
				B56C721221B5B44000E5E85B /* PushNotificationsConfiguration.swift in Sources */,
				02279587237A50C900787C63 /* AztecHeaderFormatBarCommand.swift in Sources */,
				D8915DC12372C8AC00F63762 /* ColorStudio.swift in Sources */,
				CE021535215BE3AB00C19555 /* LoginNavigationController+Woo.swift in Sources */,
				D8C2A28B231931D100F503E9 /* ReviewViewModel.swift in Sources */,
				B541B223218A29A6008FE7C1 /* NSParagraphStyle+Woo.swift in Sources */,
				B50BB4162141828F00AF0F3C /* FooterSpinnerView.swift in Sources */,
				02FE89C9231FB31400E85EF8 /* FeatureFlagService.swift in Sources */,
				B5980A6321AC879F00EBF596 /* Bundle+Woo.swift in Sources */,
				B59D1EE5219080B4009D1978 /* Note+Woo.swift in Sources */,
				02913E9523A774C500707A0C /* UnitInputFormatter.swift in Sources */,
				CE4DA5CA21DEA78E00074607 /* NSDecimalNumber+Helpers.swift in Sources */,
				CE5F462A23AACA0A006B1A5C /* RefundDetailsDataSource.swift in Sources */,
				02162726237963AF000208D2 /* ProductFormViewController.swift in Sources */,
				020DD49123239DD6005822B1 /* PaginatedListViewControllerStateCoordinator.swift in Sources */,
				0202B6952387AD1B00F3EBE0 /* UITabBar+Order.swift in Sources */,
				024DF31423742B7A006658FE /* AztecUnderlineFormatBarCommand.swift in Sources */,
				CE32B10D20BEDE1C006FBCF4 /* TwoColumnSectionHeaderView.swift in Sources */,
				D8D15F85230A18AB00D48B3F /* Analytics.swift in Sources */,
				B57B678E21078C5400AF8905 /* OrderItemViewModel.swift in Sources */,
				D8C62471227AE0030011A7D6 /* SiteCountry.swift in Sources */,
				B582F95920FFCEAA0060934A /* UITableViewHeaderFooterView+Helpers.swift in Sources */,
				02C0CD2C23B5BC9600F880B1 /* DefaultImageService.swift in Sources */,
				CE0F17CF22A8105800964A63 /* ReadMoreTableViewCell.swift in Sources */,
				CEEC9B5E21E79C330055EEF0 /* BuildConfiguration.swift in Sources */,
				D843D5D722485B19001BFA55 /* ShippingProvidersViewModel.swift in Sources */,
				02ADC7CC239762E0008D4BED /* PaginatedListSelectorViewProperties.swift in Sources */,
				CE1CCB4B20570B1F000EE3AC /* OrderTableViewCell.swift in Sources */,
				748AD087219F481B00023535 /* UIView+Animation.swift in Sources */,
				748D34DF214828DD00E21A2F /* TopPerformersViewController.swift in Sources */,
				B509FED321C05121000076A9 /* SupportManagerAdapter.swift in Sources */,
				B5AA7B3D20ED5D15004DA14F /* SessionManager.swift in Sources */,
				74C6FEA521C2F1FA009286B6 /* AboutViewController.swift in Sources */,
				B53B3F37219C75AC00DF1EB6 /* OrderLoaderViewController.swift in Sources */,
				CE1D5A59228A1C2C00DF3715 /* ProductReviewsTableViewCell.swift in Sources */,
				02E262C9238D0AD300B79588 /* ProductStockStatusListSelectorDataSource.swift in Sources */,
				CE2A9FC823C3D2D4002BEC1C /* RefundedProductsDataSource.swift in Sources */,
				CE24BCCF212DE8A6001CD12E /* HeadlineLabelTableViewCell.swift in Sources */,
				B53B898D20D462A000EDB467 /* DefaultStoresManager.swift in Sources */,
				D88CA758237D1C27005D2F44 /* Ghost+Woo.swift in Sources */,
				B5D1AFC020BC67C200DB0E8C /* WooConstants.swift in Sources */,
				45C8B26123155CBC0002FA77 /* BillingInformationViewController.swift in Sources */,
				93FA787421CD7E9E00B663E5 /* CurrencySettings.swift in Sources */,
				74EC34A5225FE21F004BBC2E /* ProductLoaderViewController.swift in Sources */,
				CE8CCD43239AC06E009DBD22 /* RefundDetailsViewController.swift in Sources */,
				B560D68C2195BD1E0027BB7E /* NoteDetailsCommentTableViewCell.swift in Sources */,
				743E272021AEF20100D6DC82 /* FancyAlertViewController+Upgrade.swift in Sources */,
				CEA16F3A20FD0C8C0061B4E1 /* WooAnalytics.swift in Sources */,
				023053492374528A00487A64 /* AztecBlockquoteFormatBarCommand.swift in Sources */,
				0282DD98233CA093006A5FDB /* OrderSearchUICommand.swift in Sources */,
				B541B21A2189F3A2008FE7C1 /* StringFormatter.swift in Sources */,
				D817586422BDD81600289CFE /* OrderDetailsDataSource.swift in Sources */,
				CE1F512920697F0100C6C810 /* UIFont+Helpers.swift in Sources */,
				45D1CF4523BAC2A500945A36 /* ProductTaxClassListSelectorDataSource.swift in Sources */,
			);
			runOnlyForDeploymentPostprocessing = 0;
		};
		B56DB3D92049BFAA00D4AA8E /* Sources */ = {
			isa = PBXSourcesBuildPhase;
			buildActionMask = 2147483647;
			files = (
				45C8B2692316B2440002FA77 /* BillingAddressTableViewCellTests.swift in Sources */,
				02FE89C7231FAA4100E85EF8 /* MainTabBarControllerTests+ProductListFeatureFlag.swift in Sources */,
				B57C5C9F21B80E8300FF82B2 /* SampleError.swift in Sources */,
				02404EE42315151400FF1170 /* MockupStatsVersionStoresManager.swift in Sources */,
				B53B898920D450AF00EDB467 /* SessionManagerTests.swift in Sources */,
				7435E59021C0162C00216F0F /* OrderNoteWooTests.swift in Sources */,
				45C8B25D231529410002FA77 /* CustomerInfoTableViewCellTests.swift in Sources */,
				D85B8336222FCDA1002168F3 /* StatusListTableViewCellTests.swift in Sources */,
				B555531321B57E8800449E71 /* MockupUserNotificationsCenterAdapter.swift in Sources */,
				D8C11A6022E2479800D4A88D /* OrderPaymentDetailsViewModelTests.swift in Sources */,
				D83F593D225B4B5000626E75 /* ManualTrackingViewControllerTests.swift in Sources */,
				CEEC9B6621E7C5200055EEF0 /* AppRatingManagerTests.swift in Sources */,
				02BA23C022EE9DAF009539E7 /* AsyncDictionaryTests.swift in Sources */,
				B555531121B57E6F00449E71 /* MockupApplicationAdapter.swift in Sources */,
				021E2A2023AA274700B1DE07 /* ProductBackordersSettingListSelectorDataSourceTests.swift in Sources */,
				020BE76723B49FE9007FE54C /* AztecBoldFormatBarCommandTests.swift in Sources */,
				CE4DA5C821DD759400074607 /* CurrencyFormatterTests.swift in Sources */,
				B57C745120F56EE900EEFC87 /* UITableViewCellHelpersTests.swift in Sources */,
				D85136C9231E12B600DD0539 /* ReviewViewModelTests.swift in Sources */,
				D83A6A782379097A00419D48 /* MurielColorTests.swift in Sources */,
				020BE77723B4A9D9007FE54C /* AztecLinkFormatBarCommandTests.swift in Sources */,
				020BE77323B4A567007FE54C /* AztecInsertMoreFormatBarCommandTests.swift in Sources */,
				B53A569D21123EEB000776C9 /* MockupStorage.swift in Sources */,
				B57C5C9E21B80E8300FF82B2 /* SessionManager+Internal.swift in Sources */,
				B55BC1F321A8790F0011A0C0 /* StringHTMLTests.swift in Sources */,
				D85B833F2230F268002168F3 /* SummaryTableViewCellTests.swift in Sources */,
				02ADC7CE23978EAA008D4BED /* PaginatedProductShippingClassListSelectorDataSourceTests.swift in Sources */,
				45C8B25B231521510002FA77 /* CustomerNoteTableViewCellTests.swift in Sources */,
				B5980A6721AC91AA00EBF596 /* BundleWooTests.swift in Sources */,
				D88D5A3D230B5E85007B6E01 /* ServiceLocatorTests.swift in Sources */,
				CEEC9B6021E79CAA0055EEF0 /* FeatureFlagTests.swift in Sources */,
				02279594237A60FD00787C63 /* AztecHeaderFormatBarCommandTests.swift in Sources */,
				D82DFB4C225F303200EFE2CB /* EmptyListMessageWithActionTests.swift in Sources */,
				020BE76923B4A268007FE54C /* AztecItalicFormatBarCommandTests.swift in Sources */,
				B53A569B21123E8E000776C9 /* MockupTableView.swift in Sources */,
				0247AAA223A3C5A6007F967E /* DecimalInputFormatterTests.swift in Sources */,
				B509FED521C052D1000076A9 /* MockupSupportManager.swift in Sources */,
				02691782232605B9002AFC20 /* PaginatedListViewControllerStateCoordinatorTests.swift in Sources */,
				0269576D23726401001BA0BF /* KeyboardFrameObserverTests.swift in Sources */,
				B5980A6521AC905C00EBF596 /* UIDeviceWooTests.swift in Sources */,
				746791632108D7C0007CF1DC /* WooAnalyticsTests.swift in Sources */,
				021FAFCD2355621E00B99241 /* UIView+SubviewsAxisTests.swift in Sources */,
				74F3015A2200EC0800931B9E /* NSDecimalNumberWooTests.swift in Sources */,
				D85136CD231E15B800DD0539 /* MockReviews.swift in Sources */,
				D8053BCE231F98DA00CE60C2 /* ReviewAgeTests.swift in Sources */,
				020BE76D23B4A404007FE54C /* AztecStrikethroughFormatBarCommandTests.swift in Sources */,
				02404EE02314FE5900FF1170 /* DashboardUIFactoryTests.swift in Sources */,
				D8F82AC522AF903700B67E4B /* IconsTests.swift in Sources */,
				B517EA1A218B2D2600730EC4 /* StringFormatterTests.swift in Sources */,
				45B9C64523A945C0007FC4C5 /* PriceInputFormatterTests.swift in Sources */,
				453904F523BB8BD5007C4956 /* ProductTaxClassListSelectorDataSourceTests.swift in Sources */,
				746FC23D2200A62B00C3096C /* DateWooTests.swift in Sources */,
				024A543622BA84DB00F4F38E /* DeveloperEmailCheckerTests.swift in Sources */,
				B541B2132189E7FD008FE7C1 /* ScannerWooTests.swift in Sources */,
				B57C5C9A21B80E7100FF82B2 /* DataWooTests.swift in Sources */,
				B53A56A42112483E000776C9 /* Constants.swift in Sources */,
				D89E0C31226EFB0900DF9DE6 /* EditableOrderTrackingTableViewCellTests.swift in Sources */,
				02B296A922FA6E0000FD7A4C /* DateStartAndEndTests.swift in Sources */,
				02404EE2231501E000FF1170 /* StatsVersionStateCoordinatorTests.swift in Sources */,
				D83F5939225B424B00626E75 /* AddManualTrackingViewModelTests.swift in Sources */,
				0257285C230ACC7E00A288C4 /* StoreStatsV4ChartAxisHelperTests.swift in Sources */,
				020BE76B23B4A380007FE54C /* AztecUnderlineFormatBarCommandTests.swift in Sources */,
				D83F5937225B402E00626E75 /* EditableValueOneTableViewCellTests.swift in Sources */,
				9379E1A6225537D0006A6BE4 /* TestingAppDelegate.swift in Sources */,
				453904F323BB88B5007C4956 /* ProductTaxStatusListSelectorDataSourceTests.swift in Sources */,
				B56C721421B5BBC000E5E85B /* MockupStoresManager.swift in Sources */,
				D8AB131E225DC25F002BB5D1 /* MockOrders.swift in Sources */,
				D85136D5231E40B500DD0539 /* ProductReviewTableViewCellTests.swift in Sources */,
				45FBDF2B238BF8A300127F77 /* ProductImageCollectionViewCellTests.swift in Sources */,
				02691780232600A6002AFC20 /* ProductsTabProductViewModelTests.swift in Sources */,
				020BE77123B4A4C6007FE54C /* AztecHorizontalRulerFormatBarCommandTests.swift in Sources */,
				B5C6CE612190D28E00515926 /* NSAttributedStringHelperTests.swift in Sources */,
				CE50345A21B1F8F7007573C6 /* ZendeskManagerTests.swift in Sources */,
				D83F5935225B3CDD00626E75 /* DatePickerTableViewCellTests.swift in Sources */,
				93FA787221CD2A1A00B663E5 /* CurrencySettingsTests.swift in Sources */,
				45FBDF2D238BF8BF00127F77 /* AddProductImageCollectionViewCellTests.swift in Sources */,
				020BE76F23B4A468007FE54C /* AztecBlockquoteFormatBarCommandTests.swift in Sources */,
				748C7784211E2D8400814F2C /* DoubleWooTests.swift in Sources */,
				020BE77523B4A7EC007FE54C /* AztecSourceCodeFormatBarCommandTests.swift in Sources */,
				B5718D6521B56B400026C9F0 /* PushNotificationsManagerTests.swift in Sources */,
				B53A56A22112470C000776C9 /* MockupStorage+Sample.swift in Sources */,
				D8A8C4F32268288F001C72BF /* AddManualCustomTrackingViewModelTests.swift in Sources */,
				45FBDF3C238D4EA800127F77 /* ExtendedAddProductImageCollectionViewCellTests.swift in Sources */,
				02279590237A5DC900787C63 /* AztecUnorderedListFormatBarCommandTests.swift in Sources */,
				B5F571AB21BEECB60010D1B8 /* NoteWooTests.swift in Sources */,
				B56BBD16214820A70053A32D /* SyncCoordinatorTests.swift in Sources */,
				D8C11A6222E24C4A00D4A88D /* LedgerTableViewCellTests.swift in Sources */,
				D83A6A7A23792B2400419D48 /* UIColor+Muriel-Tests.swift in Sources */,
				B5DBF3C320E1484400B53AED /* StoresManagerTests.swift in Sources */,
				D88D5A3B230B5D63007B6E01 /* MockupAnalyticsProvider.swift in Sources */,
				B53A569721123D3B000776C9 /* ResultsControllerUIKitTests.swift in Sources */,
				022A45EE237BADA6001417F0 /* Product+ProductFormTests.swift in Sources */,
				B57C5C9921B80E7100FF82B2 /* DictionaryWooTests.swift in Sources */,
				0290E27E238E5B5C00B5C466 /* ProductStockStatusListSelectorDataSourceTests.swift in Sources */,
				020B2F9123BDD71500BD79AD /* IntegerInputFormatterTests.swift in Sources */,
				D816DDBC22265DA300903E59 /* OrderTrackingTableViewCellTests.swift in Sources */,
				D85136DD231E613900DD0539 /* ReviewsViewModelTests.swift in Sources */,
				D85B833D2230DC9D002168F3 /* StringWooTests.swift in Sources */,
				D8736B5122EB69E300A14A29 /* OrderDetailsViewModelTests.swift in Sources */,
				02C0CD2E23B5E3AE00F880B1 /* DefaultImageServiceTests.swift in Sources */,
				02E4FD812306AA890049610C /* StatsTimeRangeBarViewModelTests.swift in Sources */,
				45FBDF34238D33F100127F77 /* MockProduct.swift in Sources */,
			);
			runOnlyForDeploymentPostprocessing = 0;
		};
/* End PBXSourcesBuildPhase section */

/* Begin PBXTargetDependency section */
		B55D4C1520B6131400D7A50F /* PBXTargetDependency */ = {
			isa = PBXTargetDependency;
			target = B55D4C0F20B612F300D7A50F /* GenerateCredentials */;
			targetProxy = B55D4C1420B6131400D7A50F /* PBXContainerItemProxy */;
		};
		B56DB3DF2049BFAA00D4AA8E /* PBXTargetDependency */ = {
			isa = PBXTargetDependency;
			target = B56DB3C52049BFAA00D4AA8E /* WooCommerce */;
			targetProxy = B56DB3DE2049BFAA00D4AA8E /* PBXContainerItemProxy */;
		};
/* End PBXTargetDependency section */

/* Begin PBXVariantGroup section */
		B56DB3CD2049BFAA00D4AA8E /* Main.storyboard */ = {
			isa = PBXVariantGroup;
			children = (
				B56DB3CE2049BFAA00D4AA8E /* Base */,
			);
			name = Main.storyboard;
			sourceTree = "<group>";
		};
		B56DB3D52049BFAA00D4AA8E /* LaunchScreen.storyboard */ = {
			isa = PBXVariantGroup;
			children = (
				B56DB3D62049BFAA00D4AA8E /* Base */,
			);
			name = LaunchScreen.storyboard;
			sourceTree = "<group>";
		};
		B573B19D219DC2690081C78C /* Localizable.strings */ = {
			isa = PBXVariantGroup;
			children = (
				B573B19E219DC2690081C78C /* en */,
				B573B19F219DC2690081C78C /* es */,
				B573B1A1219DC28E0081C78C /* de */,
				B573B1A2219DC2950081C78C /* ar */,
				B573B1A3219DC2A20081C78C /* fr */,
				B573B1A4219DC2A20081C78C /* he */,
				B573B1A5219DC2A20081C78C /* id */,
				B573B1A6219DC2B20081C78C /* nl */,
				B573B1A7219DC2B30081C78C /* sv */,
				B573B1A8219DC2B30081C78C /* ja */,
				B573B1A9219DC2B30081C78C /* pt-BR */,
				B573B1AA219DC2B30081C78C /* ko */,
				B573B1AB219DC2B40081C78C /* ru */,
				B573B1AC219DC2B40081C78C /* tr */,
				B573B1AD219DC2B40081C78C /* it */,
				B573B1AE219DC2BC0081C78C /* zh-Hans */,
				B573B1AF219DC2BD0081C78C /* zh-Hant */,
			);
			name = Localizable.strings;
			sourceTree = "<group>";
		};
/* End PBXVariantGroup section */

/* Begin XCBuildConfiguration section */
		1A9690332359CF720061E383 /* Release-Alpha */ = {
			isa = XCBuildConfiguration;
			baseConfigurationReference = 8CA4F6DE220B257000A47B5D /* WooCommerce.release.xcconfig */;
			buildSettings = {
				ALWAYS_SEARCH_USER_PATHS = NO;
				CLANG_ANALYZER_LOCALIZABILITY_NONLOCALIZED = YES;
				CLANG_ANALYZER_NONNULL = YES;
				CLANG_ANALYZER_NUMBER_OBJECT_CONVERSION = YES_AGGRESSIVE;
				CLANG_CXX_LANGUAGE_STANDARD = "gnu++14";
				CLANG_CXX_LIBRARY = "libc++";
				CLANG_ENABLE_MODULES = YES;
				CLANG_ENABLE_OBJC_ARC = YES;
				CLANG_WARN_BLOCK_CAPTURE_AUTORELEASING = YES;
				CLANG_WARN_BOOL_CONVERSION = YES;
				CLANG_WARN_COMMA = YES;
				CLANG_WARN_CONSTANT_CONVERSION = YES;
				CLANG_WARN_DEPRECATED_OBJC_IMPLEMENTATIONS = YES;
				CLANG_WARN_DIRECT_OBJC_ISA_USAGE = YES_ERROR;
				CLANG_WARN_DOCUMENTATION_COMMENTS = YES;
				CLANG_WARN_EMPTY_BODY = YES;
				CLANG_WARN_ENUM_CONVERSION = YES;
				CLANG_WARN_INFINITE_RECURSION = YES;
				CLANG_WARN_INT_CONVERSION = YES;
				CLANG_WARN_NON_LITERAL_NULL_CONVERSION = YES;
				CLANG_WARN_OBJC_IMPLICIT_RETAIN_SELF = YES;
				CLANG_WARN_OBJC_LITERAL_CONVERSION = YES;
				CLANG_WARN_OBJC_ROOT_CLASS = YES_ERROR;
				CLANG_WARN_RANGE_LOOP_ANALYSIS = YES;
				CLANG_WARN_STRICT_PROTOTYPES = YES;
				CLANG_WARN_SUSPICIOUS_MOVE = YES;
				CLANG_WARN_UNGUARDED_AVAILABILITY = YES_AGGRESSIVE;
				CLANG_WARN_UNREACHABLE_CODE = YES;
				CLANG_WARN__DUPLICATE_METHOD_MATCH = YES;
				CODE_SIGN_IDENTITY = "iPhone Developer";
				COPY_PHASE_STRIP = NO;
				DEBUG_INFORMATION_FORMAT = "dwarf-with-dsym";
				ENABLE_NS_ASSERTIONS = NO;
				ENABLE_STRICT_OBJC_MSGSEND = YES;
				GCC_C_LANGUAGE_STANDARD = gnu11;
				GCC_NO_COMMON_BLOCKS = YES;
				GCC_WARN_64_TO_32_BIT_CONVERSION = YES;
				GCC_WARN_ABOUT_RETURN_TYPE = YES_ERROR;
				GCC_WARN_UNDECLARED_SELECTOR = YES;
				GCC_WARN_UNINITIALIZED_AUTOS = YES_AGGRESSIVE;
				GCC_WARN_UNUSED_FUNCTION = YES;
				GCC_WARN_UNUSED_VARIABLE = YES;
				IPHONEOS_DEPLOYMENT_TARGET = 12.0;
				MTL_ENABLE_DEBUG_INFO = NO;
				SDKROOT = iphoneos;
				SWIFT_OBJC_BRIDGING_HEADER = "Classes/System/WooCommerce-Bridging-Header.h";
				SWIFT_OPTIMIZATION_LEVEL = "-Owholemodule";
				VALIDATE_PRODUCT = YES;
				VALID_ARCHS = "$(ARCHS_STANDARD_64_BIT)";
			};
			name = "Release-Alpha";
		};
		1A9690342359CF720061E383 /* Release-Alpha */ = {
			isa = XCBuildConfiguration;
			baseConfigurationReference = 25D00C97936D2C6589F8ECE9 /* Pods-WooCommerce.release-alpha.xcconfig */;
			buildSettings = {
				ASSETCATALOG_COMPILER_APPICON_NAME = AppIcon;
				CODE_SIGN_ENTITLEMENTS = "Resources/Woo-Release.entitlements";
				CODE_SIGN_IDENTITY = "iPhone Distribution";
				CODE_SIGN_STYLE = Manual;
				DEVELOPMENT_TEAM = 99KV9Z6BKV;
				ENABLE_BITCODE = NO;
				INFOPLIST_FILE = "$(SRCROOT)/Resources/Info.plist";
				INFOPLIST_PREFIX_HEADER = DerivedSources/InfoPlist.h;
				INFOPLIST_PREPROCESS = YES;
				IPHONEOS_DEPLOYMENT_TARGET = 11.0;
				LD_RUNPATH_SEARCH_PATHS = "$(inherited) @executable_path/Frameworks";
				OTHER_SWIFT_FLAGS = "$(inherited)";
				PRODUCT_BUNDLE_IDENTIFIER = com.automattic.alpha.woocommerce;
				PRODUCT_NAME = "$(TARGET_NAME)";
				PROVISIONING_PROFILE_SPECIFIER = "match InHouse com.automattic.alpha.woocommerce";
				SECRETS_PATH = "$(SRCROOT)/../.configure-files/woo_app_credentials.json";
				SWIFT_VERSION = 5.0;
				TARGETED_DEVICE_FAMILY = "1,2";
				USER_HEADER_SEARCH_PATHS = "";
			};
			name = "Release-Alpha";
		};
		1A9690352359CF720061E383 /* Release-Alpha */ = {
			isa = XCBuildConfiguration;
			baseConfigurationReference = 2719B6FD1E6FE78A76B6AC74 /* Pods-WooCommerceTests.release-alpha.xcconfig */;
			buildSettings = {
				ALWAYS_EMBED_SWIFT_STANDARD_LIBRARIES = "$(inherited)";
				BUNDLE_LOADER = "$(TEST_HOST)";
				CLANG_ENABLE_MODULES = "$(inherited)";
				CODE_SIGN_STYLE = Automatic;
				DEVELOPMENT_TEAM = PZYM8XX95Q;
				INFOPLIST_FILE = WooCommerceTests/Info.plist;
				LD_RUNPATH_SEARCH_PATHS = "$(inherited) @executable_path/Frameworks @loader_path/Frameworks";
				PRODUCT_BUNDLE_IDENTIFIER = com.woocommerce.WooCommerceTests;
				PRODUCT_NAME = "$(TARGET_NAME)";
				SWIFT_VERSION = 5.0;
				TARGETED_DEVICE_FAMILY = "1,2";
				TEST_HOST = "$(BUILT_PRODUCTS_DIR)/WooCommerce.app/WooCommerce";
				VALID_ARCHS = "$(inherited)";
			};
			name = "Release-Alpha";
		};
		1A9690362359CF720061E383 /* Release-Alpha */ = {
			isa = XCBuildConfiguration;
			buildSettings = {
				CODE_SIGN_STYLE = Automatic;
				INFOPLIST_PREFIX_HEADER = InfoPlist.h;
				PRODUCT_NAME = "$(TARGET_NAME)";
				SECRETS_PATH = "$(SRCROOT)/../.configure-files/woo_app_credentials.json";
				VALID_ARCHS = "$(inherited)";
			};
			name = "Release-Alpha";
		};
		B55D4C1120B612F300D7A50F /* Debug */ = {
			isa = XCBuildConfiguration;
			buildSettings = {
				CODE_SIGN_STYLE = Automatic;
				INFOPLIST_PREFIX_HEADER = InfoPlist.h;
				PRODUCT_NAME = "$(TARGET_NAME)";
				SECRETS_PATH = "$(SRCROOT)/../.configure-files/woo_app_credentials.json";
				VALID_ARCHS = "$(inherited)";
			};
			name = Debug;
		};
		B55D4C1220B612F300D7A50F /* Release */ = {
			isa = XCBuildConfiguration;
			buildSettings = {
				CODE_SIGN_STYLE = Automatic;
				INFOPLIST_PREFIX_HEADER = InfoPlist.h;
				PRODUCT_NAME = "$(TARGET_NAME)";
				SECRETS_PATH = "$(SRCROOT)/../.configure-files/woo_app_credentials.json";
				VALID_ARCHS = "$(inherited)";
			};
			name = Release;
		};
		B56DB3E42049BFAA00D4AA8E /* Debug */ = {
			isa = XCBuildConfiguration;
			baseConfigurationReference = 8CA4F6DD220B257000A47B5D /* WooCommerce.debug.xcconfig */;
			buildSettings = {
				ALWAYS_SEARCH_USER_PATHS = NO;
				CLANG_ANALYZER_LOCALIZABILITY_NONLOCALIZED = YES;
				CLANG_ANALYZER_NONNULL = YES;
				CLANG_ANALYZER_NUMBER_OBJECT_CONVERSION = YES_AGGRESSIVE;
				CLANG_CXX_LANGUAGE_STANDARD = "gnu++14";
				CLANG_CXX_LIBRARY = "libc++";
				CLANG_ENABLE_MODULES = YES;
				CLANG_ENABLE_OBJC_ARC = YES;
				CLANG_WARN_BLOCK_CAPTURE_AUTORELEASING = YES;
				CLANG_WARN_BOOL_CONVERSION = YES;
				CLANG_WARN_COMMA = YES;
				CLANG_WARN_CONSTANT_CONVERSION = YES;
				CLANG_WARN_DEPRECATED_OBJC_IMPLEMENTATIONS = YES;
				CLANG_WARN_DIRECT_OBJC_ISA_USAGE = YES_ERROR;
				CLANG_WARN_DOCUMENTATION_COMMENTS = YES;
				CLANG_WARN_EMPTY_BODY = YES;
				CLANG_WARN_ENUM_CONVERSION = YES;
				CLANG_WARN_INFINITE_RECURSION = YES;
				CLANG_WARN_INT_CONVERSION = YES;
				CLANG_WARN_NON_LITERAL_NULL_CONVERSION = YES;
				CLANG_WARN_OBJC_IMPLICIT_RETAIN_SELF = YES;
				CLANG_WARN_OBJC_LITERAL_CONVERSION = YES;
				CLANG_WARN_OBJC_ROOT_CLASS = YES_ERROR;
				CLANG_WARN_RANGE_LOOP_ANALYSIS = YES;
				CLANG_WARN_STRICT_PROTOTYPES = YES;
				CLANG_WARN_SUSPICIOUS_MOVE = YES;
				CLANG_WARN_UNGUARDED_AVAILABILITY = YES_AGGRESSIVE;
				CLANG_WARN_UNREACHABLE_CODE = YES;
				CLANG_WARN__DUPLICATE_METHOD_MATCH = YES;
				CODE_SIGN_IDENTITY = "iPhone Developer";
				COPY_PHASE_STRIP = NO;
				DEBUG_INFORMATION_FORMAT = dwarf;
				ENABLE_STRICT_OBJC_MSGSEND = YES;
				ENABLE_TESTABILITY = YES;
				GCC_C_LANGUAGE_STANDARD = gnu11;
				GCC_DYNAMIC_NO_PIC = NO;
				GCC_NO_COMMON_BLOCKS = YES;
				GCC_OPTIMIZATION_LEVEL = 0;
				GCC_PREPROCESSOR_DEFINITIONS = (
					"DEBUG=1",
					"$(inherited)",
				);
				GCC_WARN_64_TO_32_BIT_CONVERSION = YES;
				GCC_WARN_ABOUT_RETURN_TYPE = YES_ERROR;
				GCC_WARN_UNDECLARED_SELECTOR = YES;
				GCC_WARN_UNINITIALIZED_AUTOS = YES_AGGRESSIVE;
				GCC_WARN_UNUSED_FUNCTION = YES;
				GCC_WARN_UNUSED_VARIABLE = YES;
				IPHONEOS_DEPLOYMENT_TARGET = 12.0;
				MTL_ENABLE_DEBUG_INFO = YES;
				ONLY_ACTIVE_ARCH = YES;
				SDKROOT = iphoneos;
				SWIFT_ACTIVE_COMPILATION_CONDITIONS = DEBUG;
				SWIFT_OBJC_BRIDGING_HEADER = "Classes/System/WooCommerce-Bridging-Header.h";
				SWIFT_OPTIMIZATION_LEVEL = "-Onone";
				VALID_ARCHS = "$(ARCHS_STANDARD_64_BIT)";
			};
			name = Debug;
		};
		B56DB3E52049BFAA00D4AA8E /* Release */ = {
			isa = XCBuildConfiguration;
			baseConfigurationReference = 8CA4F6DE220B257000A47B5D /* WooCommerce.release.xcconfig */;
			buildSettings = {
				ALWAYS_SEARCH_USER_PATHS = NO;
				CLANG_ANALYZER_LOCALIZABILITY_NONLOCALIZED = YES;
				CLANG_ANALYZER_NONNULL = YES;
				CLANG_ANALYZER_NUMBER_OBJECT_CONVERSION = YES_AGGRESSIVE;
				CLANG_CXX_LANGUAGE_STANDARD = "gnu++14";
				CLANG_CXX_LIBRARY = "libc++";
				CLANG_ENABLE_MODULES = YES;
				CLANG_ENABLE_OBJC_ARC = YES;
				CLANG_WARN_BLOCK_CAPTURE_AUTORELEASING = YES;
				CLANG_WARN_BOOL_CONVERSION = YES;
				CLANG_WARN_COMMA = YES;
				CLANG_WARN_CONSTANT_CONVERSION = YES;
				CLANG_WARN_DEPRECATED_OBJC_IMPLEMENTATIONS = YES;
				CLANG_WARN_DIRECT_OBJC_ISA_USAGE = YES_ERROR;
				CLANG_WARN_DOCUMENTATION_COMMENTS = YES;
				CLANG_WARN_EMPTY_BODY = YES;
				CLANG_WARN_ENUM_CONVERSION = YES;
				CLANG_WARN_INFINITE_RECURSION = YES;
				CLANG_WARN_INT_CONVERSION = YES;
				CLANG_WARN_NON_LITERAL_NULL_CONVERSION = YES;
				CLANG_WARN_OBJC_IMPLICIT_RETAIN_SELF = YES;
				CLANG_WARN_OBJC_LITERAL_CONVERSION = YES;
				CLANG_WARN_OBJC_ROOT_CLASS = YES_ERROR;
				CLANG_WARN_RANGE_LOOP_ANALYSIS = YES;
				CLANG_WARN_STRICT_PROTOTYPES = YES;
				CLANG_WARN_SUSPICIOUS_MOVE = YES;
				CLANG_WARN_UNGUARDED_AVAILABILITY = YES_AGGRESSIVE;
				CLANG_WARN_UNREACHABLE_CODE = YES;
				CLANG_WARN__DUPLICATE_METHOD_MATCH = YES;
				CODE_SIGN_IDENTITY = "iPhone Developer";
				COPY_PHASE_STRIP = NO;
				DEBUG_INFORMATION_FORMAT = "dwarf-with-dsym";
				ENABLE_NS_ASSERTIONS = NO;
				ENABLE_STRICT_OBJC_MSGSEND = YES;
				GCC_C_LANGUAGE_STANDARD = gnu11;
				GCC_NO_COMMON_BLOCKS = YES;
				GCC_WARN_64_TO_32_BIT_CONVERSION = YES;
				GCC_WARN_ABOUT_RETURN_TYPE = YES_ERROR;
				GCC_WARN_UNDECLARED_SELECTOR = YES;
				GCC_WARN_UNINITIALIZED_AUTOS = YES_AGGRESSIVE;
				GCC_WARN_UNUSED_FUNCTION = YES;
				GCC_WARN_UNUSED_VARIABLE = YES;
				IPHONEOS_DEPLOYMENT_TARGET = 12.0;
				MTL_ENABLE_DEBUG_INFO = NO;
				SDKROOT = iphoneos;
				SWIFT_OBJC_BRIDGING_HEADER = "Classes/System/WooCommerce-Bridging-Header.h";
				SWIFT_OPTIMIZATION_LEVEL = "-Owholemodule";
				VALIDATE_PRODUCT = YES;
				VALID_ARCHS = "$(ARCHS_STANDARD_64_BIT)";
			};
			name = Release;
		};
		B56DB3E72049BFAA00D4AA8E /* Debug */ = {
			isa = XCBuildConfiguration;
			baseConfigurationReference = 90AC1C0B391E04A837BDC64E /* Pods-WooCommerce.debug.xcconfig */;
			buildSettings = {
				ASSETCATALOG_COMPILER_APPICON_NAME = AppIcon;
				CODE_SIGN_ENTITLEMENTS = "Resources/Woo-Debug.entitlements";
				CODE_SIGN_STYLE = Manual;
				DEVELOPMENT_TEAM = PZYM8XX95Q;
				ENABLE_BITCODE = NO;
				INFOPLIST_FILE = "$(SRCROOT)/Resources/Info.plist";
				INFOPLIST_PREFIX_HEADER = DerivedSources/InfoPlist.h;
				INFOPLIST_PREPROCESS = YES;
				IPHONEOS_DEPLOYMENT_TARGET = 11.0;
				LD_RUNPATH_SEARCH_PATHS = "$(inherited) @executable_path/Frameworks";
				OTHER_SWIFT_FLAGS = "$(inherited)";
				PRODUCT_BUNDLE_IDENTIFIER = com.automattic.woocommerce;
				PRODUCT_NAME = "$(TARGET_NAME)";
				PROVISIONING_PROFILE = "";
				PROVISIONING_PROFILE_SPECIFIER = "WooCommerce Development";
				SECRETS_PATH = "$(SRCROOT)/../.configure-files/woo_app_credentials.json";
				SWIFT_VERSION = 5.0;
				TARGETED_DEVICE_FAMILY = "1,2";
				USER_HEADER_SEARCH_PATHS = "";
			};
			name = Debug;
		};
		B56DB3E82049BFAA00D4AA8E /* Release */ = {
			isa = XCBuildConfiguration;
			baseConfigurationReference = 33035144757869DE5E4DC88A /* Pods-WooCommerce.release.xcconfig */;
			buildSettings = {
				ASSETCATALOG_COMPILER_APPICON_NAME = AppIcon;
				CODE_SIGN_ENTITLEMENTS = "Resources/Woo-Release.entitlements";
				CODE_SIGN_IDENTITY = "iPhone Distribution";
				CODE_SIGN_STYLE = Manual;
				DEVELOPMENT_TEAM = PZYM8XX95Q;
				ENABLE_BITCODE = NO;
				INFOPLIST_FILE = "$(SRCROOT)/Resources/Info.plist";
				INFOPLIST_PREFIX_HEADER = DerivedSources/InfoPlist.h;
				INFOPLIST_PREPROCESS = YES;
				IPHONEOS_DEPLOYMENT_TARGET = 11.0;
				LD_RUNPATH_SEARCH_PATHS = "$(inherited) @executable_path/Frameworks";
				OTHER_SWIFT_FLAGS = "$(inherited)";
				PRODUCT_BUNDLE_IDENTIFIER = com.automattic.woocommerce;
				PRODUCT_NAME = "$(TARGET_NAME)";
				PROVISIONING_PROFILE_SPECIFIER = "match AppStore com.automattic.woocommerce";
				SECRETS_PATH = "$(SRCROOT)/../.configure-files/woo_app_credentials.json";
				SWIFT_VERSION = 5.0;
				TARGETED_DEVICE_FAMILY = "1,2";
				USER_HEADER_SEARCH_PATHS = "";
			};
			name = Release;
		};
		B56DB3EA2049BFAA00D4AA8E /* Debug */ = {
			isa = XCBuildConfiguration;
			baseConfigurationReference = 9D2992FEF3D1246B8CCC2EBB /* Pods-WooCommerceTests.debug.xcconfig */;
			buildSettings = {
				ALWAYS_EMBED_SWIFT_STANDARD_LIBRARIES = "$(inherited)";
				BUNDLE_LOADER = "$(TEST_HOST)";
				CLANG_ENABLE_MODULES = "$(inherited)";
				CODE_SIGN_STYLE = Automatic;
				DEVELOPMENT_TEAM = PZYM8XX95Q;
				INFOPLIST_FILE = WooCommerceTests/Info.plist;
				LD_RUNPATH_SEARCH_PATHS = "$(inherited) @executable_path/Frameworks @loader_path/Frameworks";
				PRODUCT_BUNDLE_IDENTIFIER = com.woocommerce.WooCommerceTests;
				PRODUCT_NAME = "$(TARGET_NAME)";
				SWIFT_OPTIMIZATION_LEVEL = "-Onone";
				SWIFT_VERSION = 5.0;
				TARGETED_DEVICE_FAMILY = "1,2";
				TEST_HOST = "$(BUILT_PRODUCTS_DIR)/WooCommerce.app/WooCommerce";
				VALID_ARCHS = "$(inherited)";
			};
			name = Debug;
		};
		B56DB3EB2049BFAA00D4AA8E /* Release */ = {
			isa = XCBuildConfiguration;
			baseConfigurationReference = 8A659E65308A3D9DD79A95F9 /* Pods-WooCommerceTests.release.xcconfig */;
			buildSettings = {
				ALWAYS_EMBED_SWIFT_STANDARD_LIBRARIES = "$(inherited)";
				BUNDLE_LOADER = "$(TEST_HOST)";
				CLANG_ENABLE_MODULES = "$(inherited)";
				CODE_SIGN_STYLE = Automatic;
				DEVELOPMENT_TEAM = PZYM8XX95Q;
				INFOPLIST_FILE = WooCommerceTests/Info.plist;
				LD_RUNPATH_SEARCH_PATHS = "$(inherited) @executable_path/Frameworks @loader_path/Frameworks";
				PRODUCT_BUNDLE_IDENTIFIER = com.woocommerce.WooCommerceTests;
				PRODUCT_NAME = "$(TARGET_NAME)";
				SWIFT_VERSION = 5.0;
				TARGETED_DEVICE_FAMILY = "1,2";
				TEST_HOST = "$(BUILT_PRODUCTS_DIR)/WooCommerce.app/WooCommerce";
				VALID_ARCHS = "$(inherited)";
			};
			name = Release;
		};
/* End XCBuildConfiguration section */

/* Begin XCConfigurationList section */
		B55D4C1020B612F300D7A50F /* Build configuration list for PBXAggregateTarget "GenerateCredentials" */ = {
			isa = XCConfigurationList;
			buildConfigurations = (
				B55D4C1120B612F300D7A50F /* Debug */,
				B55D4C1220B612F300D7A50F /* Release */,
				1A9690362359CF720061E383 /* Release-Alpha */,
			);
			defaultConfigurationIsVisible = 0;
			defaultConfigurationName = Release;
		};
		B56DB3C12049BFAA00D4AA8E /* Build configuration list for PBXProject "WooCommerce" */ = {
			isa = XCConfigurationList;
			buildConfigurations = (
				B56DB3E42049BFAA00D4AA8E /* Debug */,
				B56DB3E52049BFAA00D4AA8E /* Release */,
				1A9690332359CF720061E383 /* Release-Alpha */,
			);
			defaultConfigurationIsVisible = 0;
			defaultConfigurationName = Release;
		};
		B56DB3E62049BFAA00D4AA8E /* Build configuration list for PBXNativeTarget "WooCommerce" */ = {
			isa = XCConfigurationList;
			buildConfigurations = (
				B56DB3E72049BFAA00D4AA8E /* Debug */,
				B56DB3E82049BFAA00D4AA8E /* Release */,
				1A9690342359CF720061E383 /* Release-Alpha */,
			);
			defaultConfigurationIsVisible = 0;
			defaultConfigurationName = Release;
		};
		B56DB3E92049BFAA00D4AA8E /* Build configuration list for PBXNativeTarget "WooCommerceTests" */ = {
			isa = XCConfigurationList;
			buildConfigurations = (
				B56DB3EA2049BFAA00D4AA8E /* Debug */,
				B56DB3EB2049BFAA00D4AA8E /* Release */,
				1A9690352359CF720061E383 /* Release-Alpha */,
			);
			defaultConfigurationIsVisible = 0;
			defaultConfigurationName = Release;
		};
/* End XCConfigurationList section */
	};
	rootObject = B56DB3BE2049BFAA00D4AA8E /* Project object */;
}<|MERGE_RESOLUTION|>--- conflicted
+++ resolved
@@ -449,12 +449,7 @@
 		CE2A9FBF23BFB1BE002BEC1C /* LedgerTableViewCell.swift in Sources */ = {isa = PBXBuildFile; fileRef = CE2A9FBD23BFB1BD002BEC1C /* LedgerTableViewCell.swift */; };
 		CE2A9FC023BFB1BE002BEC1C /* LedgerTableViewCell.xib in Resources */ = {isa = PBXBuildFile; fileRef = CE2A9FBE23BFB1BE002BEC1C /* LedgerTableViewCell.xib */; };
 		CE2A9FC623BFFADE002BEC1C /* RefundedProductsViewModel.swift in Sources */ = {isa = PBXBuildFile; fileRef = CE2A9FC523BFFADE002BEC1C /* RefundedProductsViewModel.swift */; };
-<<<<<<< HEAD
 		CE2A9FC823C3D2D4002BEC1C /* RefundedProductsDataSource.swift in Sources */ = {isa = PBXBuildFile; fileRef = CE2A9FC723C3D2D4002BEC1C /* RefundedProductsDataSource.swift */; };
-=======
-		CE2A9FCB23C4E637002BEC1C /* RefundedProductsViewController.xib in Resources */ = {isa = PBXBuildFile; fileRef = CE2A9FC923C4E636002BEC1C /* RefundedProductsViewController.xib */; };
-		CE2A9FCC23C4E637002BEC1C /* RefundedProductsViewController.swift in Sources */ = {isa = PBXBuildFile; fileRef = CE2A9FCA23C4E637002BEC1C /* RefundedProductsViewController.swift */; };
->>>>>>> 8ee6f4eb
 		CE32B10B20BEDE05006FBCF4 /* TwoColumnSectionHeaderView.xib in Resources */ = {isa = PBXBuildFile; fileRef = CE32B10A20BEDE05006FBCF4 /* TwoColumnSectionHeaderView.xib */; };
 		CE32B10D20BEDE1C006FBCF4 /* TwoColumnSectionHeaderView.swift in Sources */ = {isa = PBXBuildFile; fileRef = CE32B10C20BEDE1C006FBCF4 /* TwoColumnSectionHeaderView.swift */; };
 		CE32B11520BF8779006FBCF4 /* FulfillButtonTableViewCell.swift in Sources */ = {isa = PBXBuildFile; fileRef = CE32B11320BF8779006FBCF4 /* FulfillButtonTableViewCell.swift */; };
@@ -1070,12 +1065,7 @@
 		CE2A9FBD23BFB1BD002BEC1C /* LedgerTableViewCell.swift */ = {isa = PBXFileReference; fileEncoding = 4; lastKnownFileType = sourcecode.swift; path = LedgerTableViewCell.swift; sourceTree = "<group>"; };
 		CE2A9FBE23BFB1BE002BEC1C /* LedgerTableViewCell.xib */ = {isa = PBXFileReference; fileEncoding = 4; lastKnownFileType = file.xib; path = LedgerTableViewCell.xib; sourceTree = "<group>"; };
 		CE2A9FC523BFFADE002BEC1C /* RefundedProductsViewModel.swift */ = {isa = PBXFileReference; lastKnownFileType = sourcecode.swift; path = RefundedProductsViewModel.swift; sourceTree = "<group>"; };
-<<<<<<< HEAD
 		CE2A9FC723C3D2D4002BEC1C /* RefundedProductsDataSource.swift */ = {isa = PBXFileReference; lastKnownFileType = sourcecode.swift; path = RefundedProductsDataSource.swift; sourceTree = "<group>"; };
-=======
-		CE2A9FC923C4E636002BEC1C /* RefundedProductsViewController.xib */ = {isa = PBXFileReference; fileEncoding = 4; lastKnownFileType = file.xib; path = RefundedProductsViewController.xib; sourceTree = "<group>"; };
-		CE2A9FCA23C4E637002BEC1C /* RefundedProductsViewController.swift */ = {isa = PBXFileReference; fileEncoding = 4; lastKnownFileType = sourcecode.swift; path = RefundedProductsViewController.swift; sourceTree = "<group>"; };
->>>>>>> 8ee6f4eb
 		CE32B10A20BEDE05006FBCF4 /* TwoColumnSectionHeaderView.xib */ = {isa = PBXFileReference; lastKnownFileType = file.xib; path = TwoColumnSectionHeaderView.xib; sourceTree = "<group>"; };
 		CE32B10C20BEDE1C006FBCF4 /* TwoColumnSectionHeaderView.swift */ = {isa = PBXFileReference; lastKnownFileType = sourcecode.swift; path = TwoColumnSectionHeaderView.swift; sourceTree = "<group>"; };
 		CE32B11320BF8779006FBCF4 /* FulfillButtonTableViewCell.swift */ = {isa = PBXFileReference; lastKnownFileType = sourcecode.swift; path = FulfillButtonTableViewCell.swift; sourceTree = "<group>"; };
